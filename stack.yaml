# Some commonly used options have been documented as comments in this file.
# For advanced use and comprehensive documentation of the format, please see:
# https://docs.haskellstack.org/en/stable/yaml_configuration/

resolver: lts-21.7

packages:
- accelerate-llvm
- accelerate-llvm-native
- accelerate-llvm-ptx

extra-deps:
- cuda-0.11.0.1
- nvvm-0.10.0.1
- OptDir-0.0.4
- bytestring-encoding-0.1.2.0
- ../accelerate
- github: msakai/haskell-MIP
  commit: 4295aa21a24a30926b55770c55ac00f749fb8a39
  subdirs:
  - MIP

- github: llvm-hs/llvm-hs
  commit: e4b3cfa47e72f094ab109884f18acfc666b0fb7d  # llvm-15
  # commit: 423220bffac4990d019fc088c46c5f25310d5a33  # llvm-12
  subdirs:
    - llvm-hs
    - llvm-hs-pure
<<<<<<< HEAD
# - highs-lp-0.0
# - linear-programming-0.0.1
# - comfort-array-0.5.5
=======

- github: tomsmeding/llvm-pretty
  commit: 3d0a8742a33c82daf1103728d6eed90e76c490eb

>>>>>>> 80601189
# Override default flag values for local packages and extra-deps
# flags:

# Extra per-package and global ghc options
# ghc-options:
#   llvm-hs: -optcxx=-std=c++14 -optcxx=-lstdc++ -optcxx=-fno-rtti

# Extra package databases containing global packages
# extra-package-dbs: []

# Control whether we use the GHC we find on the path
# system-ghc: true
#
# Require a specific version of stack, using version ranges
# require-stack-version: -any # Default
# require-stack-version: ">=1.9"
#
# Override the architecture used by stack, especially useful on Windows
# arch: i386
# arch: x86_64
#
# Extra directories used by stack for building
# extra-include-dirs: [/path/to/dir]
# extra-lib-dirs: [/path/to/dir]
#
# Allow a newer minor version of GHC than the snapshot specifies
# compiler-check: newer-minor
#
# vim: nospell<|MERGE_RESOLUTION|>--- conflicted
+++ resolved
@@ -26,16 +26,15 @@
   subdirs:
     - llvm-hs
     - llvm-hs-pure
-<<<<<<< HEAD
 # - highs-lp-0.0
 # - linear-programming-0.0.1
 # - comfort-array-0.5.5
-=======
 
 - github: tomsmeding/llvm-pretty
-  commit: 3d0a8742a33c82daf1103728d6eed90e76c490eb
+  commit: 16fb617f282bde97a090b8b08cbd2dcf5e259ad3
 
->>>>>>> 80601189
+- monadLib-3.10.3@sha256:026ba169762e63f0fe5f5c78829808f522a28730043bc3ad9b7c146baedf709f,637
+
 # Override default flag values for local packages and extra-deps
 # flags:
 
