--- conflicted
+++ resolved
@@ -13,11 +13,7 @@
 source-repository-package
     type:     git
     location: https://github.com/tomsmeding/llvm-pretty.git
-<<<<<<< HEAD
     tag:      a253a7fc1c62f4825ffce6b2507eebc5dadff32c
-=======
-    tag:      44dccc90e0b0e56d7812b2cff8bd67baa216cfeb
->>>>>>> 0bdfbc71
 
 source-repository-package
     type:     git
