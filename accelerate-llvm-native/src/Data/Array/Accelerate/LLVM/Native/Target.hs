{-# LANGUAGE TypeApplications #-}
-- |
-- Module      : Data.Array.Accelerate.LLVM.Native.Target
-- Copyright   : [2014..2020] The Accelerate Team
-- License     : BSD3
--
-- Maintainer  : Trevor L. McDonell <trevor.mcdonell@gmail.com>
-- Stability   : experimental
-- Portability : non-portable (GHC extensions)
--

module Data.Array.Accelerate.LLVM.Native.Target (

  module Data.Array.Accelerate.LLVM.Target,
  module Data.Array.Accelerate.LLVM.Native.Target,
  nativeTargetTriple,
  nativeCPUName,

) where

-- accelerate
import Data.Array.Accelerate.LLVM.Native.Link.Cache                 ( LinkCache )
import Data.Array.Accelerate.LLVM.Target                            ( Target(..) )
<<<<<<< HEAD
import Data.Array.Accelerate.LLVM.CodeGen.Intrinsic

-- standard library
import Data.ByteString                                              ( ByteString )
import Data.ByteString.Short                                        ( ShortByteString )
import System.IO.Unsafe
=======
import Data.Array.Accelerate.LLVM.Target.ClangInfo
>>>>>>> 80601189


-- | Native machine code JIT execution target
--
data Native = Native
  { linkCache     :: !LinkCache
  }

instance Target Native where
  targetTriple     = Just nativeTargetTriple
<<<<<<< HEAD
  targetDataLayout = Just nativeDataLayout

instance Intrinsic Native

-- | String that describes the native target
--
{-# NOINLINE nativeTargetTriple #-}
nativeTargetTriple :: ShortByteString
nativeTargetTriple = unsafePerformIO $
    -- A target triple suitable for loading code into the current process
    getProcessTargetTriple

-- | A description of the various data layout properties that may be used during
-- optimisation.
--
{-# NOINLINE nativeDataLayout #-}
nativeDataLayout :: DataLayout
nativeDataLayout
  = unsafePerformIO
  $ withNativeTargetMachine getTargetMachineDataLayout

-- | String that describes the host CPU
--
{-# NOINLINE nativeCPUName #-}
nativeCPUName :: ByteString
nativeCPUName = unsafePerformIO $ getHostCPUName


-- | Bracket the creation and destruction of a target machine for the native
-- backend running on this host.
--
withNativeTargetMachine
    :: (TargetMachine -> IO a)
    -> IO a
withNativeTargetMachine k = do
  initializeNativeTarget
  nativeCPUFeatures <- getHostCPUFeatures
  (nativeTarget, _) <- lookupTarget Nothing nativeTargetTriple
  withTargetOptions $ \targetOptions ->
    withTargetMachine
        nativeTarget
        nativeTargetTriple
        nativeCPUName
        nativeCPUFeatures
        targetOptions
        RelocationModel.PIC
        CodeModel.Default
        CodeOptimisation.Default
        k
=======
  targetDataLayout = Nothing  -- LLVM will fill it in just fine for CPU targets
>>>>>>> 80601189
<|MERGE_RESOLUTION|>--- conflicted
+++ resolved
@@ -21,16 +21,13 @@
 -- accelerate
 import Data.Array.Accelerate.LLVM.Native.Link.Cache                 ( LinkCache )
 import Data.Array.Accelerate.LLVM.Target                            ( Target(..) )
-<<<<<<< HEAD
 import Data.Array.Accelerate.LLVM.CodeGen.Intrinsic
 
 -- standard library
 import Data.ByteString                                              ( ByteString )
 import Data.ByteString.Short                                        ( ShortByteString )
 import System.IO.Unsafe
-=======
 import Data.Array.Accelerate.LLVM.Target.ClangInfo
->>>>>>> 80601189
 
 
 -- | Native machine code JIT execution target
@@ -41,56 +38,6 @@
 
 instance Target Native where
   targetTriple     = Just nativeTargetTriple
-<<<<<<< HEAD
-  targetDataLayout = Just nativeDataLayout
+  targetDataLayout = Nothing  -- LLVM will fill it in just fine for CPU targets
 
-instance Intrinsic Native
-
--- | String that describes the native target
---
-{-# NOINLINE nativeTargetTriple #-}
-nativeTargetTriple :: ShortByteString
-nativeTargetTriple = unsafePerformIO $
-    -- A target triple suitable for loading code into the current process
-    getProcessTargetTriple
-
--- | A description of the various data layout properties that may be used during
--- optimisation.
---
-{-# NOINLINE nativeDataLayout #-}
-nativeDataLayout :: DataLayout
-nativeDataLayout
-  = unsafePerformIO
-  $ withNativeTargetMachine getTargetMachineDataLayout
-
--- | String that describes the host CPU
---
-{-# NOINLINE nativeCPUName #-}
-nativeCPUName :: ByteString
-nativeCPUName = unsafePerformIO $ getHostCPUName
-
-
--- | Bracket the creation and destruction of a target machine for the native
--- backend running on this host.
---
-withNativeTargetMachine
-    :: (TargetMachine -> IO a)
-    -> IO a
-withNativeTargetMachine k = do
-  initializeNativeTarget
-  nativeCPUFeatures <- getHostCPUFeatures
-  (nativeTarget, _) <- lookupTarget Nothing nativeTargetTriple
-  withTargetOptions $ \targetOptions ->
-    withTargetMachine
-        nativeTarget
-        nativeTargetTriple
-        nativeCPUName
-        nativeCPUFeatures
-        targetOptions
-        RelocationModel.PIC
-        CodeModel.Default
-        CodeOptimisation.Default
-        k
-=======
-  targetDataLayout = Nothing  -- LLVM will fill it in just fine for CPU targets
->>>>>>> 80601189
+instance Intrinsic Native