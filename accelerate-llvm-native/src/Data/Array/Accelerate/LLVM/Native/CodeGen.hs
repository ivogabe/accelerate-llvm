{-# OPTIONS_GHC -fno-warn-orphans #-}
-- |
-- Module      : Data.Array.Accelerate.LLVM.Native.CodeGen
-- Copyright   : [2014..2017] Trevor L. McDonell
--               [2014..2014] Vinod Grover (NVIDIA Corporation)
-- License     : BSD3
--
-- Maintainer  : Trevor L. McDonell <tmcdonell@cse.unsw.edu.au>
-- Stability   : experimental
-- Portability : non-portable (GHC extensions)
--

module Data.Array.Accelerate.LLVM.Native.CodeGen (

  KernelMetadata(..),

) where

-- accelerate
import Data.Array.Accelerate.LLVM.CodeGen

import Data.Array.Accelerate.LLVM.Native.CodeGen.Base
import Data.Array.Accelerate.LLVM.Native.CodeGen.Fold
import Data.Array.Accelerate.LLVM.Native.CodeGen.FoldSeg
import Data.Array.Accelerate.LLVM.Native.CodeGen.Generate
import Data.Array.Accelerate.LLVM.Native.CodeGen.Map
import Data.Array.Accelerate.LLVM.Native.CodeGen.Permute
import Data.Array.Accelerate.LLVM.Native.CodeGen.Scan
import Data.Array.Accelerate.LLVM.Native.CodeGen.Stencil
import Data.Array.Accelerate.LLVM.Native.Target


instance Skeleton Native where
  map _         = mkMap
  generate _    = mkGenerate
  fold _        = mkFold
  fold1 _       = mkFold1
  foldSeg _     = mkFoldSeg
  fold1Seg _    = mkFold1Seg
  scanl _       = mkScanl
  scanl1 _      = mkScanl1
  scanl' _      = mkScanl'
  scanr _       = mkScanr
  scanr1 _      = mkScanr1
  scanr' _      = mkScanr'
<<<<<<< HEAD
  permute _     = mkPermuteNested
=======
  permute _     = mkPermute
  stencil       = mkStencil1
  stencil2      = mkStencil2
>>>>>>> b4db6c9b
<|MERGE_RESOLUTION|>--- conflicted
+++ resolved
@@ -43,10 +43,6 @@
   scanr _       = mkScanr
   scanr1 _      = mkScanr1
   scanr' _      = mkScanr'
-<<<<<<< HEAD
   permute _     = mkPermuteNested
-=======
-  permute _     = mkPermute
   stencil       = mkStencil1
   stencil2      = mkStencil2
->>>>>>> b4db6c9b
