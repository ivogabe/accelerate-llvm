{-# OPTIONS_GHC -fno-warn-orphans #-}
{-# LANGUAGE FlexibleContexts #-}
{-# LANGUAGE FlexibleInstances #-}
{-# LANGUAGE GADTs             #-}
{-# LANGUAGE GeneralizedNewtypeDeriving #-}
{-# LANGUAGE InstanceSigs #-}
{-# LANGUAGE LambdaCase #-}
{-# LANGUAGE OverloadedStrings #-}
{-# LANGUAGE PatternSynonyms #-}
{-# LANGUAGE RankNTypes #-}
{-# LANGUAGE ScopedTypeVariables #-}
{-# LANGUAGE StandaloneDeriving #-}
{-# LANGUAGE TupleSections #-}
{-# LANGUAGE TypeApplications #-}
{-# LANGUAGE TypeFamilies #-}
{-# LANGUAGE TypeOperators #-}
{-# LANGUAGE UndecidableInstances #-}
{-# LANGUAGE ViewPatterns #-}
{-# OPTIONS_GHC -Wno-name-shadowing #-}

-- |
-- Module      : Data.Array.Accelerate.LLVM.Native.CodeGen
-- Copyright   : [2014..2020] The Accelerate Team
-- License     : BSD3
--
-- Maintainer  : Trevor L. McDonell <trevor.mcdonell@gmail.com>
-- Stability   : experimental
-- Portability : non-portable (GHC extensions)
--

module Data.Array.Accelerate.LLVM.Native.CodeGen
  ( codegen )
  where

-- accelerate
import Data.Array.Accelerate.Representation.Array
import Data.Array.Accelerate.Representation.Shape (shapeRFromRank, shapeType, rank)
import Data.Array.Accelerate.Representation.Type
import Data.Array.Accelerate.AST.Exp
import Data.Array.Accelerate.AST.Partitioned as P hiding (combine)
import Data.Array.Accelerate.Analysis.Exp
import Data.Array.Accelerate.Type
import Data.Array.Accelerate.Error
import qualified Data.Array.Accelerate.AST.Environment as Env
import Data.Array.Accelerate.LLVM.State
import Data.Array.Accelerate.LLVM.CodeGen.Base
import Data.Array.Accelerate.LLVM.CodeGen.Environment hiding ( Empty )
import Data.Array.Accelerate.LLVM.CodeGen.Cluster
import Data.Array.Accelerate.LLVM.CodeGen.Loop (imapFromStepTo, iterFromStepTo)
import Data.Array.Accelerate.LLVM.CodeGen.Default
import Data.Array.Accelerate.LLVM.Native.Operation
import Data.Array.Accelerate.LLVM.Native.CodeGen.Base
import Data.Array.Accelerate.LLVM.Native.Target
import Data.Maybe

import LLVM.AST.Type.Module
import LLVM.AST.Type.Representation
import LLVM.AST.Type.Operand
import LLVM.AST.Type.GetElementPtr
import LLVM.AST.Type.Instruction
import LLVM.AST.Type.Instruction.Volatile
import LLVM.AST.Type.Instruction.Atomic
import LLVM.AST.Type.Instruction.RMW
import Data.Array.Accelerate.LLVM.CodeGen.Monad
import qualified LLVM.AST.Type.Function as LLVM
import Data.Array.Accelerate.LLVM.CodeGen.Array
import Data.Array.Accelerate.LLVM.CodeGen.Sugar (IROpenFun2 (app2))
import Data.Array.Accelerate.LLVM.CodeGen.Exp
import qualified Data.Array.Accelerate.LLVM.CodeGen.Arithmetic as A
import Data.Array.Accelerate.LLVM.Native.CodeGen.Permute (atomically)
import Data.Array.Accelerate.AST.LeftHandSide (Exists (Exists))
import Control.Monad
import qualified Data.Array.Accelerate.LLVM.CodeGen.Loop as Loop
import Data.Array.Accelerate.LLVM.Native.CodeGen.Loop
import Data.Array.Accelerate.LLVM.CodeGen.IR
import Data.Array.Accelerate.LLVM.CodeGen.Constant
import qualified Text.LLVM as LP

codegen :: String
        -> Env AccessGroundR env
        -> Clustered NativeOp args
        -> Args env args
        -> LLVM Native
           ( Int -- The size of the kernel data, shared by all threads working on this kernel.
           , Module (KernelType env))
codegen name env cluster args
 | flat@(FlatCluster shr idxLHS sizes dirs localR localLHS flatOps) <- toFlatClustered cluster args
 , parallelDepth <- flatClusterIndependentLoopDepth flat
 , Exists parallelShr <- shapeRFromRank parallelDepth =
  codeGenFunction linkage name type' (LLVM.Lam argTp "arg" . LLVM.Lam primType "locks_array" . LLVM.Lam primType "workassist.flag") $ do
    extractEnv

    -- Before the parallel work of a kernel is started, we first run the function once.
    -- This first call will initialize kernel memory (SEE: Kernel Memory)
    -- and decide whether the runtime may try to let multiple threads work on this kernel.
    initBlock <- newBlock "init"
    finishBlock <- newBlock "finish" -- Finish function from the work assisting paper
    workBlock <- newBlock "work"
    _ <- switch (OP_Word64 flag) workBlock [(0xFFFFFFFF, initBlock), (0xFFFFFFFE, finishBlock)]
    let hasPermute = hasNPermute flat
    let useSharded = hasFold flat -- Probably check if scan

    if parallelDepth == 0 && rank shr /= 0 then do
      let (envs, loops) = initEnv gamma shr idxLHS sizes dirs localR localLHS
      let ((idxVar, direction, size), loops') = case loops of
            [] -> internalError "Expected at least one loop since rank shr /= 0"
            (l:ls) -> (l, ls)

      -- let opCode = opCodeGens opCodeGen flatOps
      -- let parGen = parCodeGens (parCodeGen (isDescending direction)) 0 opCode
      -- let parGenSharded = parCodeGens (parCodeGenSharded (isDescending direction)) 0 opCode
      -- Parallelise over first dimension using parallel folds or scans
      case parCodeGens (
        (if useSharded then parCodeGenSharded else parCodeGen) -- Use sharded if operation has a fold
        (isDescending direction)) 0 $ opCodeGens opCodeGen flatOps of
        Nothing -> internalError "Could not generate code for a cluster. Does parCodeGen lack a case for a collective parallel operation?"
        Just (Exists parCodes) -> do
          let hasScan = parCodeGenHasMultipleTileLoops parCodes
          let tileSize =
                if rank shr > 1 then
                  32
                else if hasScan then
                  -- We need to choose a tile size such that the values in the
                  -- first tile loop (the reduce step of the chained scan) are
                  -- still in the cache during the second tile loop (the scan
                  -- step of the chained scan).
                  1024 * 2
                else if useSharded then
                  1 -- Use smaller tile size when we are using sharded self scheduling
                else
                  1024 * 16 -- TODO: Implement a better heuristic to choose the tile size

          -- Number of tiles
          sizeAdd <- A.add numType size (A.liftInt $ tileSize - 1)
          OP_Int tileCount' <- A.quot TypeInt sizeAdd (A.liftInt tileSize)
          tileCount <- instr' $ BitCast scalarType tileCount'

          let envs' = envs{
            envsLoopDepth = 0,
            envsDescending = isDescending direction,
            envsTileCount = tileCount'
          }

          -- Kernel memory
          let memoryTp' = parCodeGenMemory parCodes
          let memoryTp = StructPrimType False memoryTp'
          kernelMem <- instr' $ PtrCast (PtrPrimType memoryTp defaultAddrSpace) kernelMem'

          setBlock initBlock
          do
            -- Initialize kernel memory
            parCodeGenInitMemory kernelMem envs' TupleIdxSelf parCodes

            when useSharded $ initShards shardIndexes shardSizes workassistIndex (OP_Word64 tileCount)

            -- Decide whether tileCount is large enough
            OP_Bool isSmall <- A.lt singleType (OP_Int tileCount') $ A.liftInt 2
            value <- instr' $ Select isSmall (scalar (scalarType @Word8) 0) (scalar scalarType 1)
            retval_ value

          setBlock finishBlock
          do
            -- Declare fused-away and dead arrays at level zero.
            -- This is for instance needed for `map (+1) $ fold ...`,
            -- or a scanl' or scanr' whose reduced value is not used (like in prescanl).
            envs'' <- bindLocals 0 envs'
            -- Execute code for after the parallel work of this kernel, for
            -- instance to write the result of a fold to the output array.
            parCodeGenFinish kernelMem envs'' TupleIdxSelf parCodes
            retval_ $ scalar (scalarType @Word8) 0

          setBlock workBlock

          -- Emit code to initialize a thread, and get the codes for the tile loops
          tileLoops <- genParallel kernelMem envs' TupleIdxSelf parCodes

          -- Declare fused away arrays
          -- Declare as a tile array if there are multiple tile loops,
          -- otherwise as a single value.
          -- TODO: We can make this more precise by tracking whether arrays are
          -- only used in one tile loop. These arrays can also be stored as a
          -- single value.
          envs'' <- bindLocalsInTile (\_ -> not $ null $ ptOtherLoops tileLoops) 1 tileSize envs'

          let processTile :: (Operand Bool -> Operand Word64 -> Maybe (Operand Word64) -> CodeGen Native ())
              processTile seqMode tileIdx' shardIdx = do
                -- workassistLoop workassistIndex tileCount $ \seqMode tileIdx' -> do
                tileIdx <- instr' $ BitCast scalarType tileIdx'

                tileIdxAbsolute <-
                  -- For a scanr, convert low-to-high indices to high-to-low indices:
                  -- The first block (with tileIdx 0) should now correspond with the last
                  -- values of the array. We implement that by reversing the tile indices here.
                  if isDescending direction then do
                    i <- A.sub numType (OP_Int tileCount') (OP_Int tileIdx)
                    OP_Int j <- A.sub numType i (A.liftInt 1)
                    return j
                  else
                    return tileIdx
                lower <- A.mul numType (OP_Int tileIdxAbsolute) (A.liftInt tileSize)
                upper' <- A.add numType lower (A.liftInt tileSize)
                upper <- A.min singleType upper' size

                -- If there is only a single tile loop (i.e. no parallel scans),
                -- then we don't generate code for a single-threaded mode:
                -- the default mode already is as fast as a single-threaded mode.
                let seqMode' = if null (ptOtherLoops tileLoops) then boolean False else seqMode

                let envs''' = envs''{
                    envsTileIndex = OP_Int tileIdx,
                    envsShardIdx = shardIdx
                  }

                -- Note: ifThenElse' does not generate code for the then-branch if
                -- the condition is a constant. Thus, if a kernel does not have a
                -- scan, we won't generate separate code for a single-threaded mode.
                _ <- A.ifThenElse' (TupRunit, OP_Bool seqMode')
                  -- Sequential mode
                  (do
                    let tileLoop = ptSingleThreaded tileLoops
                    let ann =
                          -- Only do loop peeling if requested and when there are no nested loops.
                          -- Peeling over nested loops causes a lot of code duplication,
                          -- and is probably not worth it.
                          [ Loop.LoopPeel | ptPeel tileLoop && null loops' ]
                          -- We can use LoopNonEmpty since we
                          -- know that each tile is non-empty.
                          -- We cannot vectorize this loop (yet), as LLVM cannot vectorize loops
                          -- containing scans. We should either wait until LLVM supports this,
                          -- or vectorize loops (partially) ourselves.
                          -- As an alternative to vectorization, we ask LLVM to interleave the loop.
                          ++ [ Loop.LoopNonEmpty, Loop.LoopInterleave ]

                    ptBefore tileLoop envs'''
                    Loop.loopWith ann (isDescending direction) lower upper $ \isFirst idx -> do
                      localIdx <- A.sub numType idx lower
                      let envs'''' = envs'''{
                          envsLoopDepth = 1,
                          envsIdx = Env.partialUpdate (op TypeInt idx) idxVar $ envsIdx envs'',
                          envsIsFirst = isFirst,
                          envsTileLocalIndex = localIdx
                        }
                      genSequential envs'''' loops' $ ptIn tileLoop
                    ptAfter tileLoop envs'''
                    return OP_Unit
                  )
                  -- Parallel mode
                  (do
                    forM_ ((True, ptFirstLoop tileLoops) : map (False, ) (ptOtherLoops tileLoops)) $ \(isFirstTileLoop, tileLoop) -> do
                      -- All nested loops are placed in the first tile loop by parCodeGens
                      let loops'' = if isFirstTileLoop then loops' else []
                      let ann =
                            -- Only do loop peeling if requested and when there are no nested loops.
                            -- Peeling over nested loops causes a lot of code duplication,
                            -- and is probably not worth it.
                            [ Loop.LoopPeel | ptPeel tileLoop && null loops'' ]
                            -- LLVM cannot vectorize loops containing scans (yet).
                            -- The first tile loop only does a reduction, others will perform a scan.
                            -- Loops containing permute (not permuteUnique) can
                            -- also not be vectorized.
                            -- Reduction cannot always be vectorized. This might in particular fail
                            -- on reductions of multiple values (tuples/pairs). For now, we thus do
                            -- not request vectorization, until we can reliably know whether LLVM can
                            -- vectorize something, or generate our code in a form that LLVM can
                            -- definitely vectorize.
                            ++ [ Loop.LoopInterleave ] -- Loop.LoopVectorize
                            -- We can use LoopNonEmpty since we
                            -- know that each tile is non-empty.
                            ++ [ Loop.LoopNonEmpty ]

                      ptBefore tileLoop envs'''
                      Loop.loopWith ann (isDescending direction) lower upper $ \isFirst idx -> do
                        localIdx <- A.sub numType idx lower
                        let envs'''' = envs'''{
                            envsLoopDepth = 1,
                            envsIdx = Env.partialUpdate (op TypeInt idx) idxVar $ envsIdx envs'',
                            envsIsFirst = isFirst,
                            envsTileLocalIndex = localIdx
                          }
                        genSequential envs'''' loops'' $ ptIn tileLoop
                      ptAfter tileLoop envs'''
                    return OP_Unit
                  )
                return ()

          if useSharded
            then shardedSelfScheduling shardIndexes shardSizes workassistIndex processTile
            else workassistLoop workassistIndex tileCount (\seq tile -> processTile seq tile Nothing)

          ptExit tileLoops envs'

          retval_ $ scalar (scalarType @Word8) 0
          -- Return the size of kernel memory
          pure $ fst $ primSizeAlignment memoryTp
    else do
      -- Parallelise over all independent dimensions
      let (envs, loops) = initEnv gamma shr idxLHS sizes dirs localR localLHS

      -- If we parallelize over all dimensions, choose a large tile size.
      -- The work per iteration is probably very small.
      -- If we do not parallelize over all dimensions, choose a tile size of 1.
      -- The work per iteration is probably large enough.
      let tileSize = if parallelDepth == rank shr then chunkSize parallelShr else chunkSizeOne parallelShr
      let parSizes = parallelIterSize parallelShr loops

      setBlock initBlock

      tileCount <- chunkCount parallelShr parSizes (A.lift (shapeType parallelShr) tileSize)
      tileCount' <- shapeSize parallelShr tileCount

      -- We are not using kernel memory, so no need to initialize it.

      tileCount64 <- A.fromIntegral TypeInt (IntegralNumType TypeWord64) tileCount'
      initShards shardIndexes shardSizes workassistIndex tileCount64

      OP_Bool isSmall <- A.lt singleType tileCount' $ A.liftInt 2
      value <- instr' $ Select isSmall (scalar (scalarType @Word8) 0) (scalar scalarType 1)

      retval_ value

      setBlock finishBlock
      -- Nothing has to be done in the finish function for this kernel.
      retval_ $ scalar (scalarType @Word8) 0

      setBlock workBlock
      let ann =
            if parallelDepth /= rank shr then []
            else {- if hasPermute then -} [Loop.LoopInterleave]
            -- else [Loop.LoopVectorize]

      shardedSelfSchedulingChunked ann parallelShr shardIndexes shardSizes workassistIndex tileSize parSizes tileCount $ \idx -> do
        let envs' = envs{
            envsLoopDepth = parallelDepth,
            envsIdx =
              foldr (\(o, i) -> Env.partialUpdate o i) (envsIdx envs)
              $ zip (shapeOperandsToList parallelShr idx) (map (\(i, _, _) -> i) loops),
            -- Independent operations should not depend on envsIsFirst.
            envsIsFirst = OP_Bool $ boolean False,
            envsDescending = False
          }
        genSequential envs' (drop parallelDepth loops) $ opCodeGens opCodeGen flatOps

      pure 0
  where
    (argTp, extractEnv, shardIndexes, shardSizes, workassistIndex, flag, kernelMem', gamma) = bindHeaderEnv env

    isDescending :: LoopDirection Int -> Bool
    isDescending LoopDescending = True
    isDescending _ = False

linkage :: Maybe LP.Linkage
linkage = Just LP.DLLExport

-- initShards needs to be called before sharded self scheduling.
initShards
  :: Operand (Ptr (SizedArray Word64))  -- work indexes of shards
  -> Operand (Ptr (SizedArray Word64))  -- sizes of the shards
  -> Operand (Ptr Word64) -- Finished shards count
  -> Operands Word64 -- Amount of tiles to be divided over the shards. Must be greater than the number of shards
  -> CodeGen Native ()
initShards shardIndexes shardSizes finishedShards tileCount = do

  OP_Bool notenoughTiles <- A.lt singleType tileCount (A.liftWord64 shardAmount)
  OP_Word64 tileDiff <- A.sub numType (A.liftWord64 shardAmount) tileCount
  finished <- instr' $ Select notenoughTiles tileDiff (integral TypeWord64 0)
  _ <- instr' $ Store NonVolatile finishedShards finished

  (OP_Word64 shardMinSize, remainder) <- A.unpair <$> A.quotRem TypeWord64 tileCount (A.liftWord64 shardAmount)

  -- Initialize shardIndexes with the start index of every shard.
  imapFromStepTo [Loop.LoopVectorize, Loop.LoopNonEmpty] (A.liftWord64 0) (A.liftWord64 1) (A.liftWord64 shardAmount) (\(OP_Word64 i) -> do
    shardStart <- A.mul numType (OP_Word64 i) (OP_Word64 shardMinSize)
    addRemainder <- A.min singleType (OP_Word64 i) remainder
    OP_Word64 shard <- A.add numType shardStart addRemainder

    -- Multiply the index by the cache width in bytes to ensure every shard is on a seperate cache line.
    OP_Word64 idxCacheWidth <- A.mul numType (OP_Word64 i) (A.liftWord64 (cacheWidth `div` 8))
    shardIdxArr <- instr' $ GetElementPtr $ GEP shardIndexes (integral TypeWord64 0) $ GEPArray idxCacheWidth GEPEmpty
    _ <- instr' $ Store NonVolatile shardIdxArr shard

    return ()
    )

  -- Initialize shardSizeArray with the last index + 1 of every shard.
  imapFromStepTo [Loop.LoopVectorize, Loop.LoopNonEmpty] (A.liftWord64 0) (A.liftWord64 1) (A.liftWord64 shardAmount) (\(OP_Word64 i) -> do
    indexPlus1 <- A.add numType (OP_Word64 i) (A.liftWord64 1)
    shardStart <- A.mul numType indexPlus1 (OP_Word64 shardMinSize)
    addRemainder <- A.min singleType indexPlus1 remainder
    OP_Word64 shard <- A.add numType shardStart addRemainder

    -- Multiplying by the cache width is not necessary here as shardSizes is only read.
    shardSizeArray <- instr' $ GetElementPtr $ GEP shardSizes (integral TypeWord64 0) $ GEPArray i GEPEmpty
    _ <- instr' $ Store NonVolatile shardSizeArray shard
    return ()
    )

opCodeGen :: FlatOp NativeOp env idxEnv -> (LoopDepth, OpCodeGen Native NativeOp env idxEnv)
opCodeGen flatOp@(FlatOp op args idxArgs) = case op of
  NGenerate -> defaultCodeGenGenerate args idxArgs
  NMap -> defaultCodeGenMap args idxArgs
  NBackpermute -> defaultCodeGenBackpermute args idxArgs
  NPermute
    | (_ :>: output :>: _ :>: _) <- args ->
      defaultCodeGenPermute (\envs j _ -> atomically envs output $ OP_Int j) args idxArgs
  NPermute' -> defaultCodeGenPermuteUnique args idxArgs
  NFold -> defaultCodeGenFold flatOp args idxArgs
  NFold1 -> defaultCodeGenFold1 flatOp args idxArgs
  NScan1 dir -> defaultCodeGenScan1 dir flatOp args idxArgs
  NScan' dir -> defaultCodeGenScan' dir flatOp args idxArgs
  NScan dir -> defaultCodeGenScan dir flatOp args idxArgs

-- Parallel code generation for one-dimensional collective operations (folds and scans).
-- Other operations, either OpCodeGenSingle or nested deeper, are handled in opCodeGen
parCodeGen :: Bool -> FlatOp NativeOp env idxEnv -> Maybe (Exists (ParLoopCodeGen Native env idxEnv))
parCodeGen descending (FlatOp NFold
    (ArgFun fun :>: ArgExp seed :>: input :>: output :>: _)
    (_ :>: _ :>: IdxArgIdx _ inputIdx :>: IdxArgIdx _ outputIdx :>: _))
  = Just $ parCodeGenFold descending fun (Just seed) input output inputIdx outputIdx
parCodeGen descending (FlatOp NFold1
    (ArgFun fun :>: input :>: output :>: _)
    (_ :>: IdxArgIdx _ inputIdx :>: IdxArgIdx _ outputIdx :>: _))
  = Just $ parCodeGenFold descending fun Nothing input output inputIdx outputIdx
parCodeGen descending (FlatOp (NScan1 _)
    (ArgFun fun :>: input :>: output :>: _)
    (_ :>: IdxArgIdx _ inputIdx :>: IdxArgIdx _ outputIdx :>: _))
  = Just $ parCodeGenScan descending IsScan fun Nothing input inputIdx
    (\_ _ -> return ())
    (\_ _ -> return ())
    (\envs result -> writeArray' envs output outputIdx result)
    (\_ _ -> return ())
parCodeGen descending (FlatOp (NScan' _)
    (ArgFun fun :>: ArgExp seed :>: input :>: output :>: foldOutput :>: _)
    (_ :>: _ :>: IdxArgIdx _ inputIdx :>: IdxArgIdx _ outputIdx :>: IdxArgIdx _ foldOutputIdx :>: _))
  = Just $ parCodeGenScan descending IsScan fun (Just seed) input inputIdx
    (\_ _ -> return ())
    (\envs result -> writeArray' envs output outputIdx result)
    (\_ _ -> return ())
    (\envs result -> writeArray' envs foldOutput foldOutputIdx result)
parCodeGen descending (FlatOp (NScan dir)
    (ArgFun fun :>: ArgExp seed :>: input :>: output :>: _)
    (_ :>: _ :>: IdxArgIdx _ inputIdx :>: _ :>: _))
  = case dir of
      LeftToRight -> Just $ parCodeGenScan descending IsScan fun (Just seed) input inputIdx
        (\_ _ -> return ())
        (\envs result -> writeArray' envs output inputIdx result)
        (\_ _ -> return ())
        (\envs result -> do
          let n' = envsPrjParameter (Var scalarTypeInt $ varIdx n) envs
          writeArrayAt' envs output rowIdx n' result
        )
      RightToLeft -> Just $ parCodeGenScan descending IsScan fun (Just seed) input inputIdx
        (\envs result -> do
          let n' = envsPrjParameter (Var scalarTypeInt $ varIdx n) envs
          writeArrayAt' envs output rowIdx n' result
        )
        (\_ _ -> return ())
        (\envs result -> writeArray' envs output inputIdx result)
        (\_ _ -> return ())
  where
    ArgArray _ _ inputSh _ = input
    n = case inputSh of
      TupRpair _ (TupRsingle n') -> n'
      _ -> internalError "Shape impossible"
    rowIdx = case inputIdx of
      TupRpair i _ -> i
      _ -> internalError "Shape impossible"
parCodeGen _ _ = Nothing

parCodeGenSharded :: Bool -> FlatOp NativeOp env idxEnv -> Maybe (Exists (ParLoopCodeGen Native env idxEnv))
parCodeGenSharded descending (FlatOp NFold
    (ArgFun fun :>: ArgExp seed :>: input :>: output :>: _)
    (_ :>: _ :>: IdxArgIdx _ inputIdx :>: IdxArgIdx _ outputIdx :>: _))
  = Just $ parCodeGenFold descending fun (Just seed) input output inputIdx outputIdx
parCodeGenSharded descending (FlatOp NFold1
    (ArgFun fun :>: input :>: output :>: _)
    (_ :>: IdxArgIdx _ inputIdx :>: IdxArgIdx _ outputIdx :>: _))
  = Just $ parCodeGenFold descending fun Nothing input output inputIdx outputIdx
parCodeGenSharded _ _ = Nothing

parCodeGenFold
  :: Bool
  -> Fun env (e -> e -> e)
  -> Maybe (Exp env e)
  -> Arg env (In (sh, Int) e)
  -> Arg env (Out sh e)
  -> ExpVars idxEnv (sh, Int)
  -> ExpVars idxEnv sh
  -> Exists (ParLoopCodeGen Native env idxEnv)
parCodeGenFold descending fun Nothing input output inputIdx outputIdx
  | Just identity <- if descending then findRightIdentity fun else findLeftIdentity fun
  = parCodeGenFold descending fun (Just $ mkConstant tp identity) input output inputIdx outputIdx
  where
    ArgArray _ (ArrayR _ tp) _ _ = output
-- Specialized version for commutative folds with identity
parCodeGenFold descending fun seed input output inputIdx outputIdx
  | isCommutative fun
  , Just s <- seed
  , Just i <- identity
  = parCodeGenFoldCommutative descending fun s i input output inputIdx outputIdx
  | otherwise
<<<<<<< HEAD
  = parCodeGenFoldSharded descending fun seed input inputIdx
=======
  = parCodeGenScan descending IsFold fun seed input inputIdx
    (\_ _ -> return ())
    (\_ _ -> return ())
    (\_ _ -> return ())
>>>>>>> ee847211
    (\envs result -> writeArray' envs output outputIdx result)
  where
    ArgArray _ (ArrayR _ tp) _ _ = output
    identity
      | Just s <- seed
      , if descending then isRightIdentity fun s else isLeftIdentity fun s
      = Just s
      | Just v <- if descending then findRightIdentity fun else findLeftIdentity fun
      = Just $ mkConstant tp v
      | otherwise
      = Nothing

parCodeGenFoldSharded
  :: forall env idxEnv sh e.
     Bool -- Whether the loop is descending
  -> Fun env (e -> e -> e)
  -> Maybe (Exp env e) -- Seed
  -> Arg env (In (sh, Int) e)
  -> ExpVars idxEnv (sh, Int)
  -- Code after the parallel loop
  -> (Envs env idxEnv -> Operands e -> CodeGen Native ())
  -> Exists (ParLoopCodeGen Native env idxEnv)
parCodeGenFoldSharded descending fun Nothing input index codeEnd
  | Just identity <- if descending then findRightIdentity fun else findLeftIdentity fun
  = parCodeGenFoldSharded descending fun (Just $ mkConstant tp identity) input index codeEnd
  where
    ArgArray _ (ArrayR _ tp) _ _ = input
parCodeGenFoldSharded descending fun seed input index codeEnd = Exists $ ParLoopCodeGen
  -- If we know an identity value, we can implement this without loop peeling
  (isNothing identity)
  -- In kernel memory, store the index of the block we must now handle and the
  -- reduced value so far. 'Handle' here means that we should now add the value
  -- of that block.
  memoryTp
  -- Initialize kernel memory
  (\ptr envs -> do
    ptrs <- tuplePtrs' memoryTp ptr
    case ptrs of
      TupRpair (TupRpair (TupRsingle shardValues) (TupRsingle shardIndexes)) (TupRsingle shardStartIndexes) -> do
        let tileCount = envsTileCount envs

        (OP_Int shardMinSize, remainder) <- A.unpair <$> A.quotRem TypeInt (OP_Int tileCount) (A.liftInt $ fromIntegral shardAmount)
        imapFromStepTo [Loop.LoopNonEmpty] (A.liftInt 0) (A.liftInt 1) (A.liftInt $ fromIntegral shardAmount) (\(OP_Int idx) -> do
          shardStart <- A.mul numType (OP_Int idx) (OP_Int shardMinSize)
          addRemainder <- A.min singleType (OP_Int idx) remainder
          OP_Int shard <- A.add numType shardStart addRemainder

          -- Multiply the index by the cache width in bytes to ensure every shard is on a seperate cache line.
          OP_Int idxCacheWidth <- A.mul numType (OP_Int idx) (A.liftInt $ fromIntegral $ valuesPerCacheLine scalarTypeInt)
          shardIdxArr <- instr' $ GetElementPtr $ GEP shardIndexes (integral TypeWord64 0) $ GEPArray idxCacheWidth GEPEmpty
          _ <- instr' $ Store Volatile shardIdxArr shard

          shardStartIdxArr <- instr' $ GetElementPtr $ GEP shardStartIndexes (integral TypeWord64 0) $ GEPArray idx GEPEmpty
          _ <- instr' $ Store NonVolatile shardStartIdxArr shard

          return ()
          )
        case seed of
          Nothing -> return ()
          Just s -> do
            value <- llvmOfExp (compileArrayInstrEnvs envs) s
            imapFromStepTo
              [Loop.LoopVectorize, Loop.LoopNonEmpty]
              (A.liftWord64 0)
              (A.liftWord64 $ valuesPerCacheLine shardStruct)
              (A.liftWord64 (shardAmount * valuesPerCacheLine shardStruct))
              (\(OP_Word64 idx) -> do
                _ <- tupleStoreArray tp shardValues idx value
                return ()
              )
      _ -> internalError "Pair impossible"
  )
  -- Initialize a thread
  (\_ _ -> tupleAlloca tp)
  -- Code before the tile loop
  (\_ accumVar _ envs ->
    case identity of
      Nothing -> return ()
      Just identity' -> do
        value <- llvmOfExp (compileArrayInstrEnvs envs) identity'
        tupleStore tp accumVar value
  )
  -- Code within the tile loop
  (\_ accumVar ptr envs -> do
    -- Parallel mode.
    -- Execute the reduce-phase of a parallel chained scan here.
    x <- readArray' envs input index
    new <-
      if isJust identity then do
        accum <- tupleLoad tp accumVar
        if envsDescending envs then
          app2 (llvmOfFun2 (compileArrayInstrEnvs envs) fun) x accum
        else
          app2 (llvmOfFun2 (compileArrayInstrEnvs envs) fun) accum x
      else do 
        ptrs <- tuplePtrs' memoryTp ptr
        
        case ptrs of
          TupRpair (TupRpair (TupRsingle _) (TupRsingle _)) (TupRsingle shardStartIndexes) -> do
            let shardIdx = fromMaybe (internalError "Missing shard index") $ envsShardIdx envs
            shardIdxPtr <- instr' $ GetElementPtr $ GEP shardStartIndexes (integral TypeWord64 0) $ GEPArray shardIdx GEPEmpty
            idx <- instr $ Load scalarTypeInt NonVolatile shardIdxPtr
            isFirst <- A.eq singleType idx (envsTileIndex envs)

            A.ifThenElse' (tp, isFirst)
              ( do
                return x
              )
              ( do
                accum <- tupleLoad tp accumVar
                if envsDescending envs then
                  app2 (llvmOfFun2 (compileArrayInstrEnvs envs) fun) x accum
                else
                  app2 (llvmOfFun2 (compileArrayInstrEnvs envs) fun) accum x
              )

          _ -> internalError "Pair impossible"
      
    tupleStore tp accumVar new
  )
  -- Code after the tile loop
  (\_ accumVar ptr envs -> do
    ptrs <- tuplePtrs' memoryTp ptr
    case ptrs of
      TupRpair (TupRpair (TupRsingle shardValues) (TupRsingle shardIndexes)) (TupRsingle shardStartIndexes) -> do
        let shardIdx = fromMaybe (internalError "Missing shard index") $ envsShardIdx envs
        OP_Word64 shardIdxCacheWidth <- A.mul numType (OP_Word64 shardIdx) (A.liftWord64 (valuesPerCacheLine scalarTypeInt))
        
        shardIdxPtr <- instr' $ GetElementPtr $ GEP shardIndexes (integral TypeWord64 0) $ GEPArray shardIdxCacheWidth GEPEmpty

        _ <- Loop.while [] TupRunit
          (\_ -> do
            idx <- instr $ Load scalarTypeInt Volatile shardIdxPtr
            A.neq singleType idx (envsTileIndex envs)
          )
          (\_ -> return OP_Unit)
          OP_Unit
        _ <- instr' $ Fence (CrossThread, Acquire)

        local <- tupleLoad tp accumVar

        OP_Word64 shardValueCacheWidth <- A.mul numType (OP_Word64 shardIdx) (A.liftWord64 (valuesPerCacheLine shardStruct))

        new <-
          if isNothing seed then do
            -- If there is no seed, then write the output directly in the first tiles.
            -- The other tiles must combine their result with the given operator.
            shardStartPtr <- instr' $ GetElementPtr $ GEP shardStartIndexes (integral TypeWord64 0) $ GEPArray shardIdx GEPEmpty
            shardStart <- instr' $ Load scalarTypeInt NonVolatile shardStartPtr
            A.ifThenElse (tp, A.eq singleType (envsTileIndex envs) (OP_Int shardStart))
              (do
                return local
              )
              (do
                prefix <- tupleLoadArray tp shardValues shardValueCacheWidth
                tupleStore tp accumVar prefix
                if envsDescending envs then
                  app2 (llvmOfFun2 (compileArrayInstrEnvs envs) fun) local prefix
                else
                  app2 (llvmOfFun2 (compileArrayInstrEnvs envs) fun) prefix local
              )
          -- If there is a seed, then all tile will combine their local result with
          -- the already available value.
          else do
            prefix <- tupleLoadArray tp shardValues shardValueCacheWidth
            tupleStore tp accumVar prefix
            if envsDescending envs then
              app2 (llvmOfFun2 (compileArrayInstrEnvs envs) fun) local prefix
            else
              app2 (llvmOfFun2 (compileArrayInstrEnvs envs) fun) prefix local
        tupleStoreArray tp shardValues shardValueCacheWidth new


        _ <- instr' $ Fence (CrossThread, Release)
        OP_Int nextIdx <- A.add numType (envsTileIndex envs) (A.liftInt 1)
        _ <- instr' $ Store Volatile shardIdxPtr nextIdx
        return ()
      _ -> internalError "Pair impossible"
  )
  (\_ _ _ -> return ())
  -- Code after the loop
  (\ptr envs -> do
    ptrs <- tuplePtrs' memoryTp ptr
    case ptrs of
      TupRpair (TupRpair (TupRsingle shardValues) (TupRsingle _)) (TupRsingle _) -> do
        let tileCount = envsTileCount envs
        tileCountWord64 <- instr' $ BitCast scalarType tileCount

        loopAmount <- A.min singleType (OP_Word64 tileCountWord64) (A.liftWord64 shardAmount)

        initValue <- tupleLoadArray tp shardValues (integral TypeWord64 0)
        value <- iterFromStepTo [Loop.LoopNonEmpty] tp (A.liftWord64 1) (A.liftWord64 1) loopAmount initValue (
          \idx accum -> do 
            OP_Word64 shardIdxCacheWidth <- A.mul numType idx (A.liftWord64 (valuesPerCacheLine shardStruct)) -- TODO: FIX
            x <- tupleLoadArray tp shardValues shardIdxCacheWidth
            if envsDescending envs then
              app2 (llvmOfFun2 (compileArrayInstrEnvs envs) fun) x accum
            else
              app2 (llvmOfFun2 (compileArrayInstrEnvs envs) fun) accum x
          )
        -- value <- tupleLoad tp valuePtrs
        codeEnd envs value
      _ -> internalError "Pair impossible"
  )
  Nothing
  where
    memoryTp =  TupRsingle shardValues `TupRpair` TupRsingle shardIndexes `TupRpair` TupRsingle shardStartIndexes
    ArgArray _ (ArrayR _ tp) _ _ = input
    shardValues :: PrimType (SizedArray (Struct e))
    shardValues = ArrayPrimType (shardAmount * valuesPerCacheLine shardStruct) shardStruct
    shardStruct :: PrimType (Struct e)
    shardStruct = StructPrimType False $ mapTupR ScalarPrimType tp
    shardIndexes :: PrimType (SizedArray Int)
    shardIndexes = ArrayPrimType (shardAmount * valuesPerCacheLine scalarTypeInt) $ ScalarPrimType scalarType
    shardStartIndexes :: PrimType (SizedArray Int)
    shardStartIndexes = ArrayPrimType shardAmount $ ScalarPrimType scalarType
    identity
      | Just s <- seed
      , if descending then isRightIdentity fun s else isLeftIdentity fun s
      = Just s
      | Just v <- if descending then findRightIdentity fun else findLeftIdentity fun
      = Just $ mkConstant tp v
      | otherwise
      = Nothing


parCodeGenFoldCommutative
  :: Bool
  -> Fun env (e -> e -> e)
  -> Exp env e
  -> Exp env e
  -> Arg env (In (sh, Int) e)
  -> Arg env (Out sh e)
  -> ExpVars idxEnv (sh, Int)
  -> ExpVars idxEnv sh
  -> Exists (ParLoopCodeGen Native env idxEnv)
parCodeGenFoldCommutative _ fun seed identity input output inputIdx outputIdx = Exists $ ParLoopCodeGen
  False
  -- In kernel memory, store a lock (Word8) and the
  -- reduced value so far. The lock must be acquired to read or update the total value.
  -- Value 0 means unlocked, 1 is locked.
  (mapTupR ScalarPrimType memoryTp)
  -- Initialize kernel memory
  (\ptr envs -> do
    ptrs <- tuplePtrs memoryTp ptr
    case ptrs of
      TupRsingle _ -> internalError "Pair impossible"
      TupRpair (TupRsingle intPtr) valuePtrs -> do
        _ <- instr' $ Store NonVolatile intPtr (scalar scalarTypeWord8 0) -- unlocked
        value <- llvmOfExp (compileArrayInstrEnvs envs) seed
        tupleStore tp valuePtrs value
  )
  -- Initialize a thread
  (\_ envs -> do
    accumVar <- tupleAlloca tp
    value <- llvmOfExp (compileArrayInstrEnvs envs) identity
    tupleStore tp accumVar value
    return accumVar
  )
  -- Code before the tile loop
  (\_ _ _ _ -> return ())
  -- Code within the tile loop
  (\_ accumVar _ envs -> do
    x <- readArray' envs input inputIdx
    accum <- tupleLoad tp accumVar
    new <-
      if envsDescending envs then
        app2 (llvmOfFun2 (compileArrayInstrEnvs envs) fun) x accum
      else
        app2 (llvmOfFun2 (compileArrayInstrEnvs envs) fun) accum x
    tupleStore tp accumVar new
  )
  -- Code after the tile loop
  (\_ _ _ _ -> return ())
  -- Code at the end of a thread
  (\accumVar ptr envs -> do
    ptrs <- tuplePtrs memoryTp ptr
    case ptrs of
      TupRsingle _ -> internalError "Pair impossible"
      TupRpair (TupRsingle lock) valuePtrs -> do
        -- TODO: Use atomic compare-and-swap or read-modify-write
        -- to update the value in kernel memory lock-free,
        -- instead of taking a lock here.
        _ <- Loop.while [] TupRunit
          (\_ -> do
            -- While the lock is taken
            old <- instr $ AtomicRMW numType NonVolatile Exchange lock (scalar scalarTypeWord8 1) (CrossThread, Acquire)
            A.neq singleType old (A.liftWord8 0)
          )
          (\_ -> return OP_Unit)
          OP_Unit

        local <- tupleLoad tp accumVar

        old <- tupleLoad tp valuePtrs
        new <-
          if envsDescending envs then
            app2 (llvmOfFun2 (compileArrayInstrEnvs envs) fun) local old
          else
            app2 (llvmOfFun2 (compileArrayInstrEnvs envs) fun) old local
        tupleStore tp valuePtrs new

        -- Release the lock
        _ <- instr' $ Fence (CrossThread, Release)
        _ <- instr' $ Store Volatile lock (scalar scalarTypeWord8 0)
        return ()
  )
  -- Code after the loop
  (\ptr envs -> do
    ptrs <- tuplePtrs memoryTp ptr
    case ptrs of
      TupRsingle _ -> internalError "Pair impossible"
      TupRpair _ valuePtrs -> do
        value <- tupleLoad tp valuePtrs
        writeArray' envs output outputIdx value
  )
  Nothing
  where
    memoryTp = TupRsingle scalarTypeWord8 `TupRpair` tp
    ArgArray _ (ArrayR _ tp) _ _ = input

data FoldOrScan = IsFold | IsScan deriving Eq

parCodeGenScan
  :: Bool -- Whether the loop is descending
  -- Whether this is a fold. Folds use similar code generation as scans, hence
  -- it is handled here. Commutative folds are handled separately.
  -> FoldOrScan
  -> Fun env (e -> e -> e)
  -> Maybe (Exp env e) -- Seed
  -> Arg env (In (sh, Int) e)
  -> ExpVars idxEnv (sh, Int)
  -- Code after evaluating the seed
  -- Must be 'return ()' if the seed is Nothing
  -> (Envs env idxEnv -> Operands e -> CodeGen Native ())
  -- Code in a tile loop, before the combination (for exclusive scans)
  -- Must be 'return ()' if the seed is Nothing
  -> (Envs env idxEnv -> Operands e -> CodeGen Native ())
  -- Code in a tile loop, after the combination (for inclusive scans)
  -> (Envs env idxEnv -> Operands e -> CodeGen Native ())
  -- Code after the parallel loop
  -> (Envs env idxEnv -> Operands e -> CodeGen Native ())
  -> Exists (ParLoopCodeGen Native env idxEnv)
parCodeGenScan descending foldOrScan fun Nothing input index codeSeed codePre codePost codeEnd
  | Just identity <- if descending then findRightIdentity fun else findLeftIdentity fun
  = parCodeGenScan descending foldOrScan fun (Just $ mkConstant tp identity) input index codeSeed codePre codePost codeEnd
  where
    ArgArray _ (ArrayR _ tp) _ _ = input
parCodeGenScan descending foldOrScan fun seed input index codeSeed codePre codePost codeEnd = Exists $ ParLoopCodeGen
  -- If we know an identity value, we can implement this without loop peeling
  (isNothing identity)
  -- In kernel memory, store the index of the block we must now handle and the
  -- reduced value so far. 'Handle' here means that we should now add the value
  -- of that block.
  (mapTupR ScalarPrimType memoryTp)
  -- Initialize kernel memory
  (\ptr envs -> do
    ptrs <- tuplePtrs memoryTp ptr
    case ptrs of
      TupRsingle _ -> internalError "Pair impossible"
      TupRpair (TupRsingle intPtr) valuePtrs -> do
        _ <- instr' $ Store NonVolatile intPtr (scalar scalarTypeInt 0)
        case seed of
          Nothing -> return ()
          Just s -> do
            value <- llvmOfExp (compileArrayInstrEnvs envs) s
            codeSeed envs value
            tupleStore tp valuePtrs value
  )
  -- Initialize a thread
  (\_ _ -> tupleAlloca tp)
  -- Code before the tile loop
  (\singleThreaded accumVar ptr envs ->
    if singleThreaded then do
      -- In the single threaded mode, we directly do a scan over this tile,
      -- instead of the reduce, lookback and scan phases.
      ptrs <- tuplePtrs memoryTp ptr
      case ptrs of
        TupRsingle _ -> internalError "Pair impossible"
        TupRpair _ valuePtrs -> do
          prefix <- tupleLoad tp valuePtrs
          tupleStore tp accumVar prefix
          -- Note: on the first tile, we read an undefined value if there is no
          -- seed. This is fine, as we don't use this value in the tile loop.
    else
      case identity of
        Nothing -> return ()
        Just identity' -> do
          value <- llvmOfExp (compileArrayInstrEnvs envs) identity'
          tupleStore tp accumVar value
  )
  -- Code within the tile loop
  (\singleThreaded accumVar _ envs ->
    if singleThreaded then do
      -- Single threaded mode. We directly perform a scan here.
      x <- readArray' envs input index
      if isJust seed then do
        accum <- tupleLoad tp accumVar
        codePre envs accum
        new <- if envsDescending envs then
          app2 (llvmOfFun2 (compileArrayInstrEnvs envs) fun) x accum
        else
          app2 (llvmOfFun2 (compileArrayInstrEnvs envs) fun) accum x
        codePost envs new
        tupleStore tp accumVar new
      else do
        isFirstTile <- A.eq singleType (envsTileIndex envs) (A.liftInt 0)
        new <- A.ifThenElse (tp, A.land isFirstTile $ envsIsFirst envs)
          ( do
            return x
          )
          ( do
            accum <- tupleLoad tp accumVar
            codePre envs accum
            if envsDescending envs then
              app2 (llvmOfFun2 (compileArrayInstrEnvs envs) fun) x accum
            else
              app2 (llvmOfFun2 (compileArrayInstrEnvs envs) fun) accum x
          )
        codePost envs new
        tupleStore tp accumVar new
    else do
      -- Parallel mode.
      -- Execute the reduce-phase of a parallel chained scan here.
      x <- readArray' envs input index
      new <-
        if isJust identity then do
          accum <- tupleLoad tp accumVar
          if envsDescending envs then
            app2 (llvmOfFun2 (compileArrayInstrEnvs envs) fun) x accum
          else
            app2 (llvmOfFun2 (compileArrayInstrEnvs envs) fun) accum x
        else
          A.ifThenElse' (tp, envsIsFirst envs)
            ( do
              return x
            )
            ( do
              accum <- tupleLoad tp accumVar
              if envsDescending envs then
                app2 (llvmOfFun2 (compileArrayInstrEnvs envs) fun) x accum
              else
                app2 (llvmOfFun2 (compileArrayInstrEnvs envs) fun) accum x
            )
      tupleStore tp accumVar new
  )
  -- Code after the tile loop
  (\singleThreaded accumVar ptr envs -> do
    ptrs <- tuplePtrs memoryTp ptr
    case ptrs of
      TupRsingle _ -> internalError "Pair impossible"
      TupRpair (TupRsingle idxPtr) valuePtrs -> do
        if singleThreaded then
          -- It is our turn since we are in the sequential mode,
          -- no need to wait
          return ()
        else do
          _ <- Loop.while [] TupRunit
            (\_ -> do
              idx <- instr $ Load scalarTypeInt Volatile idxPtr
              A.neq singleType idx (envsTileIndex envs)
            )
            (\_ -> return OP_Unit)
            OP_Unit
          _ <- instr' $ Fence (CrossThread, Acquire)
          return ()

        local <- tupleLoad tp accumVar

        new <-
          if singleThreaded then
            -- In the single threaded mode, 'local' is already the prefix,
            -- as this loop starts with the prefix value of the previous
            -- thread. We can directly write that to kernel memory.
            return local
          else if isNothing seed then
            -- If there is no seed, then write the output directly in the first tiles.
            -- The other tiles must combine their result with the given operator.
            A.ifThenElse (tp, A.eq singleType (envsTileIndex envs) (A.liftInt 0))
              (do
                return local
              )
              (do
                prefix <- tupleLoad tp valuePtrs
                tupleStore tp accumVar prefix
                if envsDescending envs then
                  app2 (llvmOfFun2 (compileArrayInstrEnvs envs) fun) local prefix
                else
                  app2 (llvmOfFun2 (compileArrayInstrEnvs envs) fun) prefix local
              )
          -- If there is a seed, then all tile will combine their local result with
          -- the already available value.
          else do
            prefix <- tupleLoad tp valuePtrs
            tupleStore tp accumVar prefix
            if envsDescending envs then
              app2 (llvmOfFun2 (compileArrayInstrEnvs envs) fun) local prefix
            else
              app2 (llvmOfFun2 (compileArrayInstrEnvs envs) fun) prefix local
        tupleStore tp valuePtrs new

        _ <- instr' $ Fence (CrossThread, Release)
        OP_Int nextIdx <- A.add numType (envsTileIndex envs) (A.liftInt 1)
        _ <- instr' $ Store Volatile idxPtr nextIdx
        return ()
  )
  (\_ _ _ -> return ())
  -- Code after the loop
  (\ptr envs -> do
    ptrs <- tuplePtrs memoryTp ptr
    case ptrs of
      TupRsingle _ -> internalError "Pair impossible"
      TupRpair _ valuePtrs -> do
        value <- tupleLoad tp valuePtrs
        codeEnd envs value
  )
  -- In the next tile loop, we prefer loop peeling iff there is no seed.
  -- In the first iteration, the first tile loop will then start without a prefix value,
  -- and we thus should do loop peeling there.
  -- Not executed when this tile is executed in the sequential mode.
  (if foldOrScan == IsFold then Nothing else
    Just (isNothing seed, \accumVar _ envs -> do
      x <- readArray' envs input index
      if isJust seed then do
        accum <- tupleLoad tp accumVar
        codePre envs accum
        new <- if envsDescending envs then
          app2 (llvmOfFun2 (compileArrayInstrEnvs envs) fun) x accum
        else
          app2 (llvmOfFun2 (compileArrayInstrEnvs envs) fun) accum x
        codePost envs new
        tupleStore tp accumVar new
      else do
        isFirstTile <- A.eq singleType (envsTileIndex envs) (A.liftInt 0)
        new <- A.ifThenElse (tp, A.land isFirstTile $ envsIsFirst envs)
          ( do
            return x
          )
          ( do
            accum <- tupleLoad tp accumVar
            codePre envs accum
            if envsDescending envs then
              app2 (llvmOfFun2 (compileArrayInstrEnvs envs) fun) x accum
            else
              app2 (llvmOfFun2 (compileArrayInstrEnvs envs) fun) accum x
          )
        codePost envs new
        tupleStore tp accumVar new
    )
  )
  where
    memoryTp = TupRsingle scalarTypeInt `TupRpair` tp
    ArgArray _ (ArrayR _ tp) _ _ = input
    identity
      | Just s <- seed
      , if descending then isRightIdentity fun s else isLeftIdentity fun s
      = Just s
      | Just v <- if descending then findRightIdentity fun else findLeftIdentity fun
      = Just $ mkConstant tp v
      | otherwise
      = Nothing

-- Checks if the cluster has a permute.
hasNPermute :: FlatCluster NativeOp env -> Bool
hasNPermute (FlatCluster _ _ _ _ _ _ flatOps) = go flatOps
  where
    go :: FlatOps NativeOp env idxEnv -> Bool
    go FlatOpsNil = False
    go (FlatOpsBind _ _ _ ops) = go ops
    go (FlatOpsOp (FlatOp NPermute _ _) _) = True
    go (FlatOpsOp (FlatOp NPermute' _ _) _) = True
    go (FlatOpsOp _ ops) = go ops

-- Checks if the cluster has a fold.
hasFold :: FlatCluster NativeOp env -> Bool
hasFold (FlatCluster _ _ _ _ _ _ flatOps) = go flatOps
  where
    go :: FlatOps NativeOp env idxEnv -> Bool
    go FlatOpsNil = False
    go (FlatOpsBind _ _ _ ops) = go ops
    go (FlatOpsOp (FlatOp NFold _ _) _) = True
    go (FlatOpsOp (FlatOp NFold1 _ _) _) = True
    go (FlatOpsOp _ ops) = go ops<|MERGE_RESOLUTION|>--- conflicted
+++ resolved
@@ -498,14 +498,7 @@
   , Just i <- identity
   = parCodeGenFoldCommutative descending fun s i input output inputIdx outputIdx
   | otherwise
-<<<<<<< HEAD
   = parCodeGenFoldSharded descending fun seed input inputIdx
-=======
-  = parCodeGenScan descending IsFold fun seed input inputIdx
-    (\_ _ -> return ())
-    (\_ _ -> return ())
-    (\_ _ -> return ())
->>>>>>> ee847211
     (\envs result -> writeArray' envs output outputIdx result)
   where
     ArgArray _ (ArrayR _ tp) _ _ = output
