{-# OPTIONS_GHC -fno-warn-orphans #-}
{-# LANGUAGE FlexibleContexts #-}
{-# LANGUAGE FlexibleInstances #-}
{-# LANGUAGE GADTs             #-}
{-# LANGUAGE GeneralizedNewtypeDeriving #-}
{-# LANGUAGE InstanceSigs #-}
{-# LANGUAGE LambdaCase #-}
{-# LANGUAGE OverloadedStrings #-}
{-# LANGUAGE PatternSynonyms #-}
{-# LANGUAGE RankNTypes #-}
{-# LANGUAGE ScopedTypeVariables #-}
{-# LANGUAGE StandaloneDeriving #-}
{-# LANGUAGE TupleSections #-}
{-# LANGUAGE TypeApplications #-}
{-# LANGUAGE TypeFamilies #-}
{-# LANGUAGE TypeOperators #-}
{-# LANGUAGE UndecidableInstances #-}
{-# LANGUAGE ViewPatterns #-}
{-# OPTIONS_GHC -Wno-name-shadowing #-}

-- |
-- Module      : Data.Array.Accelerate.LLVM.Native.CodeGen
-- Copyright   : [2014..2020] The Accelerate Team
-- License     : BSD3
--
-- Maintainer  : Trevor L. McDonell <trevor.mcdonell@gmail.com>
-- Stability   : experimental
-- Portability : non-portable (GHC extensions)
--

module Data.Array.Accelerate.LLVM.Native.CodeGen
  ( codegen )
  where

-- accelerate
import Data.Array.Accelerate.Representation.Array
import Data.Array.Accelerate.Representation.Shape (shapeRFromRank, shapeType, rank)
import Data.Array.Accelerate.Representation.Type
import Data.Array.Accelerate.AST.Exp
import Data.Array.Accelerate.AST.Partitioned as P hiding (combine)
import Data.Array.Accelerate.Analysis.Exp
import Data.Array.Accelerate.Type
import Data.Array.Accelerate.Error
import qualified Data.Array.Accelerate.AST.Environment as Env
import Data.Array.Accelerate.LLVM.State
import Data.Array.Accelerate.LLVM.CodeGen.Base
import Data.Array.Accelerate.LLVM.CodeGen.Environment hiding ( Empty )
import Data.Array.Accelerate.LLVM.CodeGen.Cluster
import Data.Array.Accelerate.LLVM.CodeGen.Loop (imapFromStepTo)
import Data.Array.Accelerate.LLVM.CodeGen.Default
import Data.Array.Accelerate.LLVM.Native.Operation
import Data.Array.Accelerate.LLVM.Native.CodeGen.Base
import Data.Array.Accelerate.LLVM.Native.Target
import Data.Maybe

import LLVM.AST.Type.Module
import LLVM.AST.Type.Representation
import LLVM.AST.Type.Operand
import LLVM.AST.Type.GetElementPtr
import LLVM.AST.Type.Instruction
import LLVM.AST.Type.Instruction.Volatile
import LLVM.AST.Type.Instruction.Atomic
import LLVM.AST.Type.Instruction.RMW
import Data.Array.Accelerate.LLVM.CodeGen.Monad
import qualified LLVM.AST.Type.Function as LLVM
import Data.Array.Accelerate.LLVM.CodeGen.Array
import Data.Array.Accelerate.LLVM.CodeGen.Sugar (IROpenFun2 (app2))
import Data.Array.Accelerate.LLVM.CodeGen.Exp
import qualified Data.Array.Accelerate.LLVM.CodeGen.Arithmetic as A
import Data.Array.Accelerate.LLVM.Native.CodeGen.Permute (atomically)
import Data.Array.Accelerate.AST.LeftHandSide (Exists (Exists))
import Control.Monad
import qualified Data.Array.Accelerate.LLVM.CodeGen.Loop as Loop
import Data.Array.Accelerate.LLVM.Native.CodeGen.Loop
import Data.Array.Accelerate.LLVM.CodeGen.IR
import Data.Array.Accelerate.LLVM.CodeGen.Constant
import qualified Text.LLVM as LP

codegen :: String
        -> Env AccessGroundR env
        -> Clustered NativeOp args
        -> Args env args
        -> LLVM Native
           ( Int -- The size of the kernel data, shared by all threads working on this kernel.
           , Module (KernelType env))
codegen name env cluster args
 | flat@(FlatCluster shr idxLHS sizes dirs localR localLHS flatOps) <- toFlatClustered cluster args
 , parallelDepth <- flatClusterIndependentLoopDepth flat
 , Exists parallelShr <- shapeRFromRank parallelDepth =
  codeGenFunction linkage name type' (LLVM.Lam argTp "arg" . LLVM.Lam primType "locks_array" . LLVM.Lam primType "workassist.flag") $ do
    extractEnv

    -- Before the parallel work of a kernel is started, we first run the function once.
    -- This first call will initialize kernel memory (SEE: Kernel Memory)
    -- and decide whether the runtime may try to let multiple threads work on this kernel.
    initBlock <- newBlock "init"
    finishBlock <- newBlock "finish" -- Finish function from the work assisting paper
    workBlock <- newBlock "work"
    _ <- switch (OP_Word64 flag) workBlock [(0xFFFFFFFF, initBlock), (0xFFFFFFFE, finishBlock)]
    let hasPermute = hasNPermute flat

    if parallelDepth == 0 && rank shr /= 0 then do
      let (envs, loops) = initEnv gamma shr idxLHS sizes dirs localR localLHS
      let ((idxVar, direction, size), loops') = case loops of
            [] -> internalError "Expected at least one loop since rank shr /= 0"
            (l:ls) -> (l, ls)

      -- Parallelise over first dimension using parallel folds or scans
      case parCodeGens (parCodeGen $ isDescending direction) 0 $ opCodeGens opCodeGen flatOps of
        Nothing -> internalError "Could not generate code for a cluster. Does parCodeGen lack a case for a collective parallel operation?"
        Just (Exists parCodes) -> do
          let hasScan = parCodeGenHasMultipleTileLoops parCodes
          let tileSize =
                if rank shr > 1 then
                  32
                else if hasScan then
                  -- We need to choose a tile size such that the values in the
                  -- first tile loop (the reduce step of the chained scan) are
                  -- still in the cache during the second tile loop (the scan
                  -- step of the chained scan).
                  1024 * 2
                else
                  1024 * 16 -- TODO: Implement a better heuristic to choose the tile size

          let envs' = envs{
            envsLoopDepth = 0,
            envsDescending = isDescending direction
          }

          -- Kernel memory
          let memoryTp' = parCodeGenMemory parCodes
          let memoryTp = StructPrimType False memoryTp'
          kernelMem <- instr' $ PtrCast (PtrPrimType memoryTp defaultAddrSpace) kernelMem'

          setBlock initBlock
          do
            -- Number of tiles
            sizeAdd <- A.add numType size (A.liftInt $ tileSize - 1)
            OP_Int tileCount' <- A.quot TypeInt sizeAdd (A.liftInt tileSize)

            -- Initialize kernel memory
            parCodeGenInitMemory kernelMem envs' TupleIdxSelf parCodes
            -- Decide whether tileCount is large enough

            OP_Bool isSmall <- A.lt singleType (OP_Int tileCount') $ A.liftInt 2
            value <- instr' $ Select isSmall (scalar (scalarType @Word8) 0) (scalar scalarType 1)
            retval_ value

          setBlock finishBlock
          do
            -- Declare fused-away and dead arrays at level zero.
            -- This is for instance needed for `map (+1) $ fold ...`,
            -- or a scanl' or scanr' whose reduced value is not used (like in prescanl).
            envs'' <- bindLocals 0 envs'
            -- Execute code for after the parallel work of this kernel, for
            -- instance to write the result of a fold to the output array.
            parCodeGenFinish kernelMem envs'' TupleIdxSelf parCodes
            retval_ $ scalar (scalarType @Word8) 0

          setBlock workBlock
          -- Number of tiles
          sizeAdd <- A.add numType size (A.liftInt $ tileSize - 1)
          OP_Int tileCount' <- A.quot TypeInt sizeAdd (A.liftInt tileSize)
          tileCount <- instr' $ BitCast scalarType tileCount'

          -- Emit code to initialize a thread, and get the codes for the tile loops
          tileLoops <- genParallel kernelMem envs' TupleIdxSelf parCodes

          -- Declare fused away arrays
          -- Declare as a tile array if there are multiple tile loops,
          -- otherwise as a single value.
          -- TODO: We can make this more precise by tracking whether arrays are
          -- only used in one tile loop. These arrays can also be stored as a
          -- single value.
          envs'' <- bindLocalsInTile (\_ -> not $ null $ ptOtherLoops tileLoops) 1 tileSize envs'
          workassistLoop workassistIndex tileCount $ \seqMode tileIdx' -> do
            tileIdx <- instr' $ BitCast scalarType tileIdx'

            tileIdxAbsolute <-
              -- For a scanr, convert low-to-high indices to high-to-low indices:
              -- The first block (with tileIdx 0) should now correspond with the last
              -- values of the array. We implement that by reversing the tile indices here.
              if isDescending direction then do
                i <- A.sub numType (OP_Int tileCount') (OP_Int tileIdx)
                OP_Int j <- A.sub numType i (A.liftInt 1)
                return j
              else
                return tileIdx
            lower <- A.mul numType (OP_Int tileIdxAbsolute) (A.liftInt tileSize)
            upper' <- A.add numType lower (A.liftInt tileSize)
            upper <- A.min singleType upper' size

            -- If there is only a single tile loop (i.e. no parallel scans),
            -- then we don't generate code for a single-threaded mode:
            -- the default mode already is as fast as a single-threaded mode.
            let seqMode' = if null (ptOtherLoops tileLoops) then boolean False else seqMode

            let envs''' = envs''{
                envsTileIndex = OP_Int tileIdx
              }

            -- Note: ifThenElse' does not generate code for the then-branch if
            -- the condition is a constant. Thus, if a kernel does not have a
            -- scan, we won't generate separate code for a single-threaded mode.
            _ <- A.ifThenElse' (TupRunit, OP_Bool seqMode')
              -- Sequential mode
              (do
                let tileLoop = ptSingleThreaded tileLoops
                let ann =
                      -- Only do loop peeling if requested and when there are no nested loops.
                      -- Peeling over nested loops causes a lot of code duplication,
                      -- and is probably not worth it.
                      [ Loop.LoopPeel | ptPeel tileLoop && null loops' ]
                      -- We can use LoopNonEmpty since we
                      -- know that each tile is non-empty.
                      -- We cannot vectorize this loop (yet), as LLVM cannot vectorize loops
                      -- containing scans. We should either wait until LLVM supports this,
                      -- or vectorize loops (partially) ourselves.
                      -- As an alternative to vectorization, we ask LLVM to interleave the loop.
                      ++ [ Loop.LoopNonEmpty, Loop.LoopInterleave ]

                ptBefore tileLoop envs'''
                Loop.loopWith ann (isDescending direction) lower upper $ \isFirst idx -> do
                  localIdx <- A.sub numType idx lower
                  let envs'''' = envs'''{
                      envsLoopDepth = 1,
                      envsIdx = Env.partialUpdate (op TypeInt idx) idxVar $ envsIdx envs'',
                      envsIsFirst = isFirst,
                      envsTileLocalIndex = localIdx
                    }
                  genSequential envs'''' loops' $ ptIn tileLoop
                ptAfter tileLoop envs'''
                return OP_Unit
              )
              -- Parallel mode
              (do
                forM_ ((True, ptFirstLoop tileLoops) : map (False, ) (ptOtherLoops tileLoops)) $ \(isFirstTileLoop, tileLoop) -> do
                  -- All nested loops are placed in the first tile loop by parCodeGens
                  let loops'' = if isFirstTileLoop then loops' else []
                  let ann =
                        -- Only do loop peeling if requested and when there are no nested loops.
                        -- Peeling over nested loops causes a lot of code duplication,
                        -- and is probably not worth it.
                        [ Loop.LoopPeel | ptPeel tileLoop && null loops'' ]
                        -- LLVM cannot vectorize loops containing scans (yet).
                        -- The first tile loop only does a reduction, others will perform a scan.
                        -- Loops containing permute (not permuteUnique) can
                        -- also not be vectorized.
                        -- Reduction cannot always be vectorized. This might in particular fail
                        -- on reductions of multiple values (tuples/pairs). For now, we thus do
                        -- not request vectorization, until we can reliably know whether LLVM can
                        -- vectorize something, or generate our code in a form that LLVM can
                        -- definitely vectorize.
                        ++ [ Loop.LoopInterleave ] -- Loop.LoopVectorize
                        -- We can use LoopNonEmpty since we
                        -- know that each tile is non-empty.
                        ++ [ Loop.LoopNonEmpty ]

                  ptBefore tileLoop envs'''
                  Loop.loopWith ann (isDescending direction) lower upper $ \isFirst idx -> do
                    localIdx <- A.sub numType idx lower
                    let envs'''' = envs'''{
                        envsLoopDepth = 1,
                        envsIdx = Env.partialUpdate (op TypeInt idx) idxVar $ envsIdx envs'',
                        envsIsFirst = isFirst,
                        envsTileLocalIndex = localIdx
                      }
                    genSequential envs'''' loops'' $ ptIn tileLoop
                  ptAfter tileLoop envs'''
                return OP_Unit
              )
            return ()

          ptExit tileLoops envs'

          retval_ $ scalar (scalarType @Word8) 0
          -- Return the size of kernel memory
          pure $ fst $ primSizeAlignment memoryTp
    else do
      -- Parallelise over all independent dimensions
      let (envs, loops) = initEnv gamma shr idxLHS sizes dirs localR localLHS

      -- If we parallelize over all dimensions, choose a large tile size.
      -- The work per iteration is probably very small.
      -- If we do not parallelize over all dimensions, choose a tile size of 1.
      -- The work per iteration is probably large enough.
      let tileSize = if parallelDepth == rank shr then chunkSize parallelShr else chunkSizeOne parallelShr
      let parSizes = parallelIterSize parallelShr loops

      setBlock initBlock

      tileCount <- chunkCount parallelShr parSizes (A.lift (shapeType parallelShr) tileSize)
      tileCount' <- shapeSize parallelShr tileCount

      -- We are not using kernel memory, so no need to initialize it.

      tileCount64 <- A.fromIntegral TypeInt (IntegralNumType TypeWord64) tileCount'
      initShards shardIndexes shardSizes workassistIndex tileCount64

      OP_Bool isSmall <- A.lt singleType tileCount' $ A.liftInt 2
      value <- instr' $ Select isSmall (scalar (scalarType @Word8) 0) (scalar scalarType 1)

      retval_ value

      setBlock finishBlock
      -- Nothing has to be done in the finish function for this kernel.
      retval_ $ scalar (scalarType @Word8) 0

      setBlock workBlock
<<<<<<< HEAD

      tileCount <- chunkCount parallelShr parSizes (A.lift (shapeType parallelShr) tileSize)

=======
>>>>>>> bb3ee38c
      let ann =
            if parallelDepth /= rank shr then []
            else {- if hasPermute then -} [Loop.LoopInterleave]
            -- else [Loop.LoopVectorize]
<<<<<<< HEAD

      shardedSelfSchedulingChunked ann parallelShr shardIndexes shardSizes workassistIndex tileSize parSizes tileCount $ \idx -> do
=======
      workassistChunked ann parallelShr workassistIndex tileSize parSizes $ \idx -> do
>>>>>>> bb3ee38c
        let envs' = envs{
            envsLoopDepth = parallelDepth,
            envsIdx =
              foldr (\(o, i) -> Env.partialUpdate o i) (envsIdx envs)
              $ zip (shapeOperandsToList parallelShr idx) (map (\(i, _, _) -> i) loops),
            -- Independent operations should not depend on envsIsFirst.
            envsIsFirst = OP_Bool $ boolean False,
            envsDescending = False
          }
        genSequential envs' (drop parallelDepth loops) $ opCodeGens opCodeGen flatOps

      pure 0
  where
    (argTp, extractEnv, shardIndexes, shardSizes, workassistIndex, flag, kernelMem', gamma) = bindHeaderEnv env

    isDescending :: LoopDirection Int -> Bool
    isDescending LoopDescending = True
    isDescending _ = False

linkage :: Maybe LP.Linkage
linkage = Just LP.DLLExport

-- initShards needs to be called before sharded self scheduling.
initShards
  :: Operand (Ptr (SizedArray Word64))  -- work indexes of shards
  -> Operand (Ptr (SizedArray Word64))  -- sizes of the shards
  -> Operand (Ptr Word64) -- Finished shards count
  -> Operands Word64 -- Amount of tiles to be divided over the shards. Must be greater than the number of shards
  -> CodeGen Native ()
initShards shardIndexes shardSizes finishedShards tileCount = do

  OP_Bool notenoughTiles <- A.lt singleType tileCount (A.liftWord64 shardAmount)
  OP_Word64 tileDiff <- A.sub numType (A.liftWord64 64) tileCount
  finished <- instr' $ Select notenoughTiles tileDiff (integral TypeWord64 0)
  _ <- instr' $ Store NonVolatile finishedShards finished

  (OP_Word64 shardMinSize, remainder) <- A.unpair <$> A.quotRem TypeWord64 tileCount (A.liftWord64 shardAmount)

  -- Initialize shardIndexes with the start index of every shard.
  imapFromStepTo [Loop.LoopVectorize, Loop.LoopNonEmpty] (A.liftWord64 0) (A.liftWord64 1) (A.liftWord64 shardAmount) (\(OP_Word64 i) -> do
    shardStart <- A.mul numType (OP_Word64 i) (OP_Word64 shardMinSize)
    addRemainder <- A.min singleType (OP_Word64 i) remainder
    OP_Word64 shard <- A.add numType shardStart addRemainder

    -- Multiply the index by the cache width in bytes to ensure every shard is on a seperate cache line.
    OP_Word64 idxCacheWidth <- A.mul numType (OP_Word64 i) (A.liftWord64 (cacheWidth `div` 8))
    shardIdxArr <- instr' $ GetElementPtr $ GEP shardIndexes (integral TypeWord64 0) $ GEPArray idxCacheWidth GEPEmpty
    _ <- instr' $ Store NonVolatile shardIdxArr shard

    return ()
    )

  -- Initialize shardSizeArray with the last index + 1 of every shard.
  imapFromStepTo [Loop.LoopVectorize, Loop.LoopNonEmpty] (A.liftWord64 0) (A.liftWord64 1) (A.liftWord64 shardAmount) (\(OP_Word64 i) -> do
    indexPlus1 <- A.add numType (OP_Word64 i) (A.liftWord64 1)
    shardStart <- A.mul numType indexPlus1 (OP_Word64 shardMinSize)
    addRemainder <- A.min singleType indexPlus1 remainder
    OP_Word64 shard <- A.add numType shardStart addRemainder

    -- Multiplying by the cache width is not necessary here as shardSizes is only read.
    shardSizeArray <- instr' $ GetElementPtr $ GEP shardSizes (integral TypeWord64 0) $ GEPArray i GEPEmpty
    _ <- instr' $ Store NonVolatile shardSizeArray shard
    return ()
    )

opCodeGen :: FlatOp NativeOp env idxEnv -> (LoopDepth, OpCodeGen Native NativeOp env idxEnv)
opCodeGen flatOp@(FlatOp op args idxArgs) = case op of
  NGenerate -> defaultCodeGenGenerate args idxArgs
  NMap -> defaultCodeGenMap args idxArgs
  NBackpermute -> defaultCodeGenBackpermute args idxArgs
  NPermute
    | (_ :>: output :>: _ :>: _) <- args ->
      defaultCodeGenPermute (\envs j _ -> atomically envs output $ OP_Int j) args idxArgs
  NPermute' -> defaultCodeGenPermuteUnique args idxArgs
  NFold -> defaultCodeGenFold flatOp args idxArgs
  NFold1 -> defaultCodeGenFold1 flatOp args idxArgs
  NScan1 dir -> defaultCodeGenScan1 dir flatOp args idxArgs
  NScan' dir -> defaultCodeGenScan' dir flatOp args idxArgs
  NScan dir -> defaultCodeGenScan dir flatOp args idxArgs

-- Parallel code generation for one-dimensional collective operations (folds and scans).
-- Other operations, either OpCodeGenSingle or nested deeper, are handled in opCodeGen
parCodeGen :: Bool -> FlatOp NativeOp env idxEnv -> Maybe (Exists (ParLoopCodeGen Native env idxEnv))
parCodeGen descending (FlatOp NFold
    (ArgFun fun :>: ArgExp seed :>: input :>: output :>: _)
    (_ :>: _ :>: IdxArgIdx _ inputIdx :>: IdxArgIdx _ outputIdx :>: _))
  = Just $ parCodeGenFold descending fun (Just seed) input output inputIdx outputIdx
parCodeGen descending (FlatOp NFold1
    (ArgFun fun :>: input :>: output :>: _)
    (_ :>: IdxArgIdx _ inputIdx :>: IdxArgIdx _ outputIdx :>: _))
  = Just $ parCodeGenFold descending fun Nothing input output inputIdx outputIdx
parCodeGen descending (FlatOp (NScan1 _)
    (ArgFun fun :>: input :>: output :>: _)
    (_ :>: IdxArgIdx _ inputIdx :>: IdxArgIdx _ outputIdx :>: _))
  = Just $ parCodeGenScan descending IsScan fun Nothing input inputIdx
    (\_ _ -> return ())
    (\_ _ -> return ())
    (\envs result -> writeArray' envs output outputIdx result)
    (\_ _ -> return ())
parCodeGen descending (FlatOp (NScan' _)
    (ArgFun fun :>: ArgExp seed :>: input :>: output :>: foldOutput :>: _)
    (_ :>: _ :>: IdxArgIdx _ inputIdx :>: IdxArgIdx _ outputIdx :>: IdxArgIdx _ foldOutputIdx :>: _))
  = Just $ parCodeGenScan descending IsScan fun (Just seed) input inputIdx
    (\_ _ -> return ())
    (\envs result -> writeArray' envs output outputIdx result)
    (\_ _ -> return ())
    (\envs result -> writeArray' envs foldOutput foldOutputIdx result)
parCodeGen descending (FlatOp (NScan dir)
    (ArgFun fun :>: ArgExp seed :>: input :>: output :>: _)
    (_ :>: _ :>: IdxArgIdx _ inputIdx :>: _ :>: _))
  = case dir of
      LeftToRight -> Just $ parCodeGenScan descending IsScan fun (Just seed) input inputIdx
        (\_ _ -> return ())
        (\envs result -> writeArray' envs output inputIdx result)
        (\_ _ -> return ())
        (\envs result -> do
          let n' = envsPrjParameter (Var scalarTypeInt $ varIdx n) envs
          writeArrayAt' envs output rowIdx n' result
        )
      RightToLeft -> Just $ parCodeGenScan descending IsScan fun (Just seed) input inputIdx
        (\envs result -> do
          let n' = envsPrjParameter (Var scalarTypeInt $ varIdx n) envs
          writeArrayAt' envs output rowIdx n' result
        )
        (\_ _ -> return ())
        (\envs result -> writeArray' envs output inputIdx result)
        (\_ _ -> return ())
  where
    ArgArray _ _ inputSh _ = input
    n = case inputSh of
      TupRpair _ (TupRsingle n') -> n'
      _ -> internalError "Shape impossible"
    rowIdx = case inputIdx of
      TupRpair i _ -> i
      _ -> internalError "Shape impossible"
parCodeGen _ _ = Nothing

parCodeGenFold
  :: Bool
  -> Fun env (e -> e -> e)
  -> Maybe (Exp env e)
  -> Arg env (In (sh, Int) e)
  -> Arg env (Out sh e)
  -> ExpVars idxEnv (sh, Int)
  -> ExpVars idxEnv sh
  -> Exists (ParLoopCodeGen Native env idxEnv)
parCodeGenFold descending fun Nothing input output inputIdx outputIdx
  | Just identity <- if descending then findRightIdentity fun else findLeftIdentity fun
  = parCodeGenFold descending fun (Just $ mkConstant tp identity) input output inputIdx outputIdx
  where
    ArgArray _ (ArrayR _ tp) _ _ = output
-- Specialized version for commutative folds with identity
parCodeGenFold descending fun seed input output inputIdx outputIdx
  | isCommutative fun
  , Just s <- seed
  , Just i <- identity
  = parCodeGenFoldCommutative descending fun s i input output inputIdx outputIdx
  | otherwise
  = parCodeGenScan descending IsFold fun seed input inputIdx
    (\_ _ -> return ())
    (\_ _ -> return ())
    (\_ _ -> return ())
    (\envs result -> writeArray' envs output outputIdx result)
  where
    ArgArray _ (ArrayR _ tp) _ _ = output
    identity
      | Just s <- seed
      , if descending then isRightIdentity fun s else isLeftIdentity fun s
      = Just s
      | Just v <- if descending then findRightIdentity fun else findLeftIdentity fun
      = Just $ mkConstant tp v
      | otherwise
      = Nothing

parCodeGenFoldCommutative
  :: Bool
  -> Fun env (e -> e -> e)
  -> Exp env e
  -> Exp env e
  -> Arg env (In (sh, Int) e)
  -> Arg env (Out sh e)
  -> ExpVars idxEnv (sh, Int)
  -> ExpVars idxEnv sh
  -> Exists (ParLoopCodeGen Native env idxEnv)
parCodeGenFoldCommutative _ fun seed identity input output inputIdx outputIdx = Exists $ ParLoopCodeGen
  False
  -- In kernel memory, store a lock (Word8) and the
  -- reduced value so far. The lock must be acquired to read or update the total value.
  -- Value 0 means unlocked, 1 is locked.
  (mapTupR ScalarPrimType memoryTp)
  -- Initialize kernel memory
  (\ptr envs -> do
    ptrs <- tuplePtrs memoryTp ptr
    case ptrs of
      TupRsingle _ -> internalError "Pair impossible"
      TupRpair (TupRsingle intPtr) valuePtrs -> do
        _ <- instr' $ Store NonVolatile intPtr (scalar scalarTypeWord8 0) -- unlocked
        value <- llvmOfExp (compileArrayInstrEnvs envs) seed
        tupleStore tp valuePtrs value
  )
  -- Initialize a thread
  (\_ envs -> do
    accumVar <- tupleAlloca tp
    value <- llvmOfExp (compileArrayInstrEnvs envs) identity
    tupleStore tp accumVar value
    return accumVar
  )
  -- Code before the tile loop
  (\_ _ _ _ -> return ())
  -- Code within the tile loop
  (\_ accumVar _ envs -> do
    x <- readArray' envs input inputIdx
    accum <- tupleLoad tp accumVar
    new <-
      if envsDescending envs then
        app2 (llvmOfFun2 (compileArrayInstrEnvs envs) fun) x accum
      else
        app2 (llvmOfFun2 (compileArrayInstrEnvs envs) fun) accum x
    tupleStore tp accumVar new
  )
  -- Code after the tile loop
  (\_ _ _ _ -> return ())
  -- Code at the end of a thread
  (\accumVar ptr envs -> do
    ptrs <- tuplePtrs memoryTp ptr
    case ptrs of
      TupRsingle _ -> internalError "Pair impossible"
      TupRpair (TupRsingle lock) valuePtrs -> do
        -- TODO: Use atomic compare-and-swap or read-modify-write
        -- to update the value in kernel memory lock-free,
        -- instead of taking a lock here.
        _ <- Loop.while [] TupRunit
          (\_ -> do
            -- While the lock is taken
            old <- instr $ AtomicRMW numType NonVolatile Exchange lock (scalar scalarTypeWord8 1) (CrossThread, Acquire)
            A.neq singleType old (A.liftWord8 0)
          )
          (\_ -> return OP_Unit)
          OP_Unit

        local <- tupleLoad tp accumVar

        old <- tupleLoad tp valuePtrs
        new <-
          if envsDescending envs then
            app2 (llvmOfFun2 (compileArrayInstrEnvs envs) fun) local old
          else
            app2 (llvmOfFun2 (compileArrayInstrEnvs envs) fun) old local
        tupleStore tp valuePtrs new

        -- Release the lock
        _ <- instr' $ Fence (CrossThread, Release)
        _ <- instr' $ Store Volatile lock (scalar scalarTypeWord8 0)
        return ()
  )
  -- Code after the loop
  (\ptr envs -> do
    ptrs <- tuplePtrs memoryTp ptr
    case ptrs of
      TupRsingle _ -> internalError "Pair impossible"
      TupRpair _ valuePtrs -> do
        value <- tupleLoad tp valuePtrs
        writeArray' envs output outputIdx value
  )
  Nothing
  where
    memoryTp = TupRsingle scalarTypeWord8 `TupRpair` tp
    ArgArray _ (ArrayR _ tp) _ _ = input

data FoldOrScan = IsFold | IsScan deriving Eq

parCodeGenScan
  :: Bool -- Whether the loop is descending
  -- Whether this is a fold. Folds use similar code generation as scans, hence
  -- it is handled here. Commutative folds are handled separately.
  -> FoldOrScan
  -> Fun env (e -> e -> e)
  -> Maybe (Exp env e) -- Seed
  -> Arg env (In (sh, Int) e)
  -> ExpVars idxEnv (sh, Int)
  -- Code after evaluating the seed
  -- Must be 'return ()' if the seed is Nothing
  -> (Envs env idxEnv -> Operands e -> CodeGen Native ())
  -- Code in a tile loop, before the combination (for exclusive scans)
  -- Must be 'return ()' if the seed is Nothing
  -> (Envs env idxEnv -> Operands e -> CodeGen Native ())
  -- Code in a tile loop, after the combination (for inclusive scans)
  -> (Envs env idxEnv -> Operands e -> CodeGen Native ())
  -- Code after the parallel loop
  -> (Envs env idxEnv -> Operands e -> CodeGen Native ())
  -> Exists (ParLoopCodeGen Native env idxEnv)
parCodeGenScan descending foldOrScan fun Nothing input index codeSeed codePre codePost codeEnd
  | Just identity <- if descending then findRightIdentity fun else findLeftIdentity fun
  = parCodeGenScan descending foldOrScan fun (Just $ mkConstant tp identity) input index codeSeed codePre codePost codeEnd
  where
    ArgArray _ (ArrayR _ tp) _ _ = input
parCodeGenScan descending foldOrScan fun seed input index codeSeed codePre codePost codeEnd = Exists $ ParLoopCodeGen
  -- If we know an identity value, we can implement this without loop peeling
  (isNothing identity)
  -- In kernel memory, store the index of the block we must now handle and the
  -- reduced value so far. 'Handle' here means that we should now add the value
  -- of that block.
  (mapTupR ScalarPrimType memoryTp)
  -- Initialize kernel memory
  (\ptr envs -> do
    ptrs <- tuplePtrs memoryTp ptr
    case ptrs of
      TupRsingle _ -> internalError "Pair impossible"
      TupRpair (TupRsingle intPtr) valuePtrs -> do
        _ <- instr' $ Store NonVolatile intPtr (scalar scalarTypeInt 0)
        case seed of
          Nothing -> return ()
          Just s -> do
            value <- llvmOfExp (compileArrayInstrEnvs envs) s
            codeSeed envs value
            tupleStore tp valuePtrs value
  )
  -- Initialize a thread
  (\_ _ -> tupleAlloca tp)
  -- Code before the tile loop
  (\singleThreaded accumVar ptr envs ->
    if singleThreaded then do
      -- In the single threaded mode, we directly do a scan over this tile,
      -- instead of the reduce, lookback and scan phases.
      ptrs <- tuplePtrs memoryTp ptr
      case ptrs of
        TupRsingle _ -> internalError "Pair impossible"
        TupRpair _ valuePtrs -> do
          prefix <- tupleLoad tp valuePtrs
          tupleStore tp accumVar prefix
          -- Note: on the first tile, we read an undefined value if there is no
          -- seed. This is fine, as we don't use this value in the tile loop.
    else
      case identity of
        Nothing -> return ()
        Just identity' -> do
          value <- llvmOfExp (compileArrayInstrEnvs envs) identity'
          tupleStore tp accumVar value
  )
  -- Code within the tile loop
  (\singleThreaded accumVar _ envs ->
    if singleThreaded then do
      -- Single threaded mode. We directly perform a scan here.
      x <- readArray' envs input index
      if isJust seed then do
        accum <- tupleLoad tp accumVar
        codePre envs accum
        new <- if envsDescending envs then
          app2 (llvmOfFun2 (compileArrayInstrEnvs envs) fun) x accum
        else
          app2 (llvmOfFun2 (compileArrayInstrEnvs envs) fun) accum x
        codePost envs new
        tupleStore tp accumVar new
      else do
        isFirstTile <- A.eq singleType (envsTileIndex envs) (A.liftInt 0)
        new <- A.ifThenElse (tp, A.land isFirstTile $ envsIsFirst envs)
          ( do
            return x
          )
          ( do
            accum <- tupleLoad tp accumVar
            codePre envs accum
            if envsDescending envs then
              app2 (llvmOfFun2 (compileArrayInstrEnvs envs) fun) x accum
            else
              app2 (llvmOfFun2 (compileArrayInstrEnvs envs) fun) accum x
          )
        codePost envs new
        tupleStore tp accumVar new
    else do
      -- Parallel mode.
      -- Execute the reduce-phase of a parallel chained scan here.
      x <- readArray' envs input index
      new <-
        if isJust identity then do
          accum <- tupleLoad tp accumVar
          if envsDescending envs then
            app2 (llvmOfFun2 (compileArrayInstrEnvs envs) fun) x accum
          else
            app2 (llvmOfFun2 (compileArrayInstrEnvs envs) fun) accum x
        else
          A.ifThenElse' (tp, envsIsFirst envs)
            ( do
              return x
            )
            ( do
              accum <- tupleLoad tp accumVar
              if envsDescending envs then
                app2 (llvmOfFun2 (compileArrayInstrEnvs envs) fun) x accum
              else
                app2 (llvmOfFun2 (compileArrayInstrEnvs envs) fun) accum x
            )
      tupleStore tp accumVar new
  )
  -- Code after the tile loop
  (\singleThreaded accumVar ptr envs -> do
    ptrs <- tuplePtrs memoryTp ptr
    case ptrs of
      TupRsingle _ -> internalError "Pair impossible"
      TupRpair (TupRsingle idxPtr) valuePtrs -> do
        if singleThreaded then
          -- It is our turn since we are in the sequential mode,
          -- no need to wait
          return ()
        else do
          _ <- Loop.while [] TupRunit
            (\_ -> do
              idx <- instr $ Load scalarTypeInt Volatile idxPtr
              A.neq singleType idx (envsTileIndex envs)
            )
            (\_ -> return OP_Unit)
            OP_Unit
          _ <- instr' $ Fence (CrossThread, Acquire)
          return ()

        local <- tupleLoad tp accumVar

        new <-
          if singleThreaded then
            -- In the single threaded mode, 'local' is already the prefix,
            -- as this loop starts with the prefix value of the previous
            -- thread. We can directly write that to kernel memory.
            return local
          else if isNothing seed then
            -- If there is no seed, then write the output directly in the first tiles.
            -- The other tiles must combine their result with the given operator.
            A.ifThenElse (tp, A.eq singleType (envsTileIndex envs) (A.liftInt 0))
              (do
                return local
              )
              (do
                prefix <- tupleLoad tp valuePtrs
                tupleStore tp accumVar prefix
                if envsDescending envs then
                  app2 (llvmOfFun2 (compileArrayInstrEnvs envs) fun) local prefix
                else
                  app2 (llvmOfFun2 (compileArrayInstrEnvs envs) fun) prefix local
              )
          -- If there is a seed, then all tile will combine their local result with
          -- the already available value.
          else do
            prefix <- tupleLoad tp valuePtrs
            tupleStore tp accumVar prefix
            if envsDescending envs then
              app2 (llvmOfFun2 (compileArrayInstrEnvs envs) fun) local prefix
            else
              app2 (llvmOfFun2 (compileArrayInstrEnvs envs) fun) prefix local
        tupleStore tp valuePtrs new

        _ <- instr' $ Fence (CrossThread, Release)
        OP_Int nextIdx <- A.add numType (envsTileIndex envs) (A.liftInt 1)
        _ <- instr' $ Store Volatile idxPtr nextIdx
        return ()
  )
  (\_ _ _ -> return ())
  -- Code after the loop
  (\ptr envs -> do
    ptrs <- tuplePtrs memoryTp ptr
    case ptrs of
      TupRsingle _ -> internalError "Pair impossible"
      TupRpair _ valuePtrs -> do
        value <- tupleLoad tp valuePtrs
        codeEnd envs value
  )
  -- In the next tile loop, we prefer loop peeling iff there is no seed.
  -- In the first iteration, the first tile loop will then start without a prefix value,
  -- and we thus should do loop peeling there.
  -- Not executed when this tile is executed in the sequential mode.
  (if foldOrScan == IsFold then Nothing else
    Just (isNothing seed, \accumVar _ envs -> do
      x <- readArray' envs input index
      if isJust seed then do
        accum <- tupleLoad tp accumVar
        codePre envs accum
        new <- if envsDescending envs then
          app2 (llvmOfFun2 (compileArrayInstrEnvs envs) fun) x accum
        else
          app2 (llvmOfFun2 (compileArrayInstrEnvs envs) fun) accum x
        codePost envs new
        tupleStore tp accumVar new
      else do
        isFirstTile <- A.eq singleType (envsTileIndex envs) (A.liftInt 0)
        new <- A.ifThenElse (tp, A.land isFirstTile $ envsIsFirst envs)
          ( do
            return x
          )
          ( do
            accum <- tupleLoad tp accumVar
            codePre envs accum
            if envsDescending envs then
              app2 (llvmOfFun2 (compileArrayInstrEnvs envs) fun) x accum
            else
              app2 (llvmOfFun2 (compileArrayInstrEnvs envs) fun) accum x
          )
        codePost envs new
        tupleStore tp accumVar new
    )
  )
  where
    memoryTp = TupRsingle scalarTypeInt `TupRpair` tp
    ArgArray _ (ArrayR _ tp) _ _ = input
    identity
      | Just s <- seed
      , if descending then isRightIdentity fun s else isLeftIdentity fun s
      = Just s
      | Just v <- if descending then findRightIdentity fun else findLeftIdentity fun
      = Just $ mkConstant tp v
      | otherwise
      = Nothing

-- Checks if the cluster has a permute.
hasNPermute :: FlatCluster NativeOp env -> Bool
hasNPermute (FlatCluster _ _ _ _ _ _ flatOps) = go flatOps
  where
    go :: FlatOps NativeOp env idxEnv -> Bool
    go FlatOpsNil = False
    go (FlatOpsBind _ _ _ ops) = go ops
    go (FlatOpsOp (FlatOp NPermute _ _) _) = True
    go (FlatOpsOp (FlatOp NPermute' _ _) _) = True
    go (FlatOpsOp _ ops) = go ops<|MERGE_RESOLUTION|>--- conflicted
+++ resolved
@@ -307,22 +307,15 @@
       retval_ $ scalar (scalarType @Word8) 0
 
       setBlock workBlock
-<<<<<<< HEAD
 
       tileCount <- chunkCount parallelShr parSizes (A.lift (shapeType parallelShr) tileSize)
-
-=======
->>>>>>> bb3ee38c
+      
       let ann =
             if parallelDepth /= rank shr then []
             else {- if hasPermute then -} [Loop.LoopInterleave]
             -- else [Loop.LoopVectorize]
-<<<<<<< HEAD
 
       shardedSelfSchedulingChunked ann parallelShr shardIndexes shardSizes workassistIndex tileSize parSizes tileCount $ \idx -> do
-=======
-      workassistChunked ann parallelShr workassistIndex tileSize parSizes $ \idx -> do
->>>>>>> bb3ee38c
         let envs' = envs{
             envsLoopDepth = parallelDepth,
             envsIdx =
