--- conflicted
+++ resolved
@@ -179,7 +179,6 @@
             retval_ $ scalar (scalarType @Word8) 0
 
           setBlock workBlock
-<<<<<<< HEAD
           do
             -- Number of tiles
             sizeAdd <- A.add numType size (A.liftInt $ tileSize - 1)
@@ -227,120 +226,6 @@
                       envsShardIdx = shardIdx,
                       envsTileCount = tileCount'
                     }
-=======
-          -- Number of tiles
-          sizeAdd <- A.add numType size (A.liftInt $ tileSize - 1)
-          OP_Int tileCount' <- A.quot TypeInt sizeAdd (A.liftInt tileSize)
-          tileCount <- instr' $ BitCast scalarType tileCount'
-
-          -- Emit code to initialize a thread, and get the codes for the tile loops
-          tileLoops <- genParallel kernelMem envs' TupleIdxSelf parCodes
-
-          -- Declare fused away arrays
-          -- Declare as a tile array if there are multiple tile loops,
-          -- otherwise as a single value.
-          -- TODO: We can make this more precise by tracking whether arrays are
-          -- only used in one tile loop. These arrays can also be stored as a
-          -- single value.
-          envs'' <- bindLocalsInTile (\_ -> not $ null $ ptOtherLoops tileLoops) 1 tileSize envs'
-          workassistLoop workassistIndex tileCount $ \seqMode tileIdx' -> do
-            tileIdx <- instr' $ BitCast scalarType tileIdx'
-
-            tileIdxAbsolute <-
-              -- For a scanr, convert low-to-high indices to high-to-low indices:
-              -- The first block (with tileIdx 0) should now correspond with the last
-              -- values of the array. We implement that by reversing the tile indices here.
-              if isDescending direction then do
-                i <- A.sub numType (OP_Int tileCount') (OP_Int tileIdx)
-                OP_Int j <- A.sub numType i (A.liftInt 1)
-                return j
-              else
-                return tileIdx
-            lower <- A.mul numType (OP_Int tileIdxAbsolute) (A.liftInt tileSize)
-            upper' <- A.add numType lower (A.liftInt tileSize)
-            upper <- A.min singleType upper' size
-
-            -- If there is only a single tile loop (i.e. no parallel scans),
-            -- then we don't generate code for a single-threaded mode:
-            -- the default mode already is as fast as a single-threaded mode.
-            let seqMode' = if null (ptOtherLoops tileLoops) then boolean False else seqMode
-
-            let envs''' = envs''{
-                envsTileIndex = OP_Int tileIdx
-              }
-
-            -- Note: ifThenElse' does not generate code for the then-branch if
-            -- the condition is a constant. Thus, if a kernel does not have a
-            -- scan, we won't generate separate code for a single-threaded mode.
-            _ <- A.ifThenElse' (TupRunit, OP_Bool seqMode')
-              -- Sequential mode
-              (do
-                let tileLoop = ptSingleThreaded tileLoops
-                let ann =
-                      -- Only do loop peeling if requested and when there are no nested loops.
-                      -- Peeling over nested loops causes a lot of code duplication,
-                      -- and is probably not worth it.
-                      [ Loop.LoopPeel | cpuLoopPeel (ptAnalysis tileLoop) && null loops' ]
-                      -- We can use LoopNonEmpty since we
-                      -- know that each tile is non-empty.
-                      -- We cannot vectorize this loop (yet), as LLVM cannot vectorize loops
-                      -- containing scans. We should either wait until LLVM supports this,
-                      -- or vectorize loops (partially) ourselves.
-                      -- As an alternative to vectorization, we ask LLVM to interleave the loop.
-                      ++ [ Loop.LoopNonEmpty, Loop.LoopInterleave ]
-
-                ptBefore tileLoop envs'''
-                Loop.loopWith ann (isDescending direction) lower upper $ \isFirst idx -> do
-                  localIdx <- A.sub numType idx lower
-                  let envs'''' = envs'''{
-                      envsLoopDepth = 1,
-                      envsIdx = Env.partialUpdate (op TypeInt idx) idxVar $ envsIdx envs'',
-                      envsIsFirst = isFirst,
-                      envsTileLocalIndex = localIdx
-                    }
-                  genSequential envs'''' loops' $ ptIn tileLoop
-                ptAfter tileLoop envs'''
-                return OP_Unit
-              )
-              -- Parallel mode
-              (do
-                forM_ ((True, ptFirstLoop tileLoops) : map (False, ) (ptOtherLoops tileLoops)) $ \(isFirstTileLoop, tileLoop) -> do
-                  -- All nested loops are placed in the first tile loop by parCodeGens
-                  let loops'' = if isFirstTileLoop then loops' else []
-                  let ann =
-                        -- Only do loop peeling if requested and when there are no nested loops.
-                        -- Peeling over nested loops causes a lot of code duplication,
-                        -- and is probably not worth it.
-                        [ Loop.LoopPeel | cpuLoopPeel (ptAnalysis tileLoop) && null loops'' ]
-                        -- LLVM cannot vectorize loops containing scans (yet).
-                        -- The first tile loop only does a reduction, others will perform a scan.
-                        -- Loops containing permute (not permuteUnique) can
-                        -- also not be vectorized.
-                        -- Reduction cannot always be vectorized. This might in particular fail
-                        -- on reductions of multiple values (tuples/pairs). For now, we thus do
-                        -- not request vectorization, until we can reliably know whether LLVM can
-                        -- vectorize something, or generate our code in a form that LLVM can
-                        -- definitely vectorize.
-                        ++ [ Loop.LoopInterleave ] -- Loop.LoopVectorize
-                        -- We can use LoopNonEmpty since we
-                        -- know that each tile is non-empty.
-                        ++ [ Loop.LoopNonEmpty ]
-
-                  ptBefore tileLoop envs'''
-                  Loop.loopWith ann (isDescending direction) lower upper $ \isFirst idx -> do
-                    localIdx <- A.sub numType idx lower
-                    let envs'''' = envs'''{
-                        envsLoopDepth = 1,
-                        envsIdx = Env.partialUpdate (op TypeInt idx) idxVar $ envsIdx envs'',
-                        envsIsFirst = isFirst,
-                        envsTileLocalIndex = localIdx
-                      }
-                    genSequential envs'''' loops'' $ ptIn tileLoop
-                  ptAfter tileLoop envs'''
-                return OP_Unit
-              )
-            return ()
->>>>>>> 81545c50
 
                   -- Note: ifThenElse' does not generate code for the then-branch if
                   -- the condition is a constant. Thus, if a kernel does not have a
@@ -353,7 +238,7 @@
                             -- Only do loop peeling if requested and when there are no nested loops.
                             -- Peeling over nested loops causes a lot of code duplication,
                             -- and is probably not worth it.
-                            [ Loop.LoopPeel | ptPeel tileLoop && null loops' ]
+                            [ Loop.LoopPeel | cpuLoopPeel (ptAnalysis tileLoop) && null loops' ]
                             -- We can use LoopNonEmpty since we
                             -- know that each tile is non-empty.
                             -- We cannot vectorize this loop (yet), as LLVM cannot vectorize loops
@@ -384,7 +269,7 @@
                               -- Only do loop peeling if requested and when there are no nested loops.
                               -- Peeling over nested loops causes a lot of code duplication,
                               -- and is probably not worth it.
-                              [ Loop.LoopPeel | ptPeel tileLoop && null loops'' ]
+                              [ Loop.LoopPeel | cpuLoopPeel (ptAnalysis tileLoop) && null loops'' ]
                               -- LLVM cannot vectorize loops containing scans (yet).
                               -- The first tile loop only does a reduction, others will perform a scan.
                               -- Loops containing permute (not permuteUnique) can
@@ -892,18 +777,11 @@
   -> Exp env e -- Identity
   -> Arg env (In (sh, Int) e)
   -> ExpVars idxEnv (sh, Int)
-<<<<<<< HEAD
   -- Code after the parallel loop
   -> (Envs env idxEnv -> Operands e -> CodeGen Native ())
-  -> Exists (ParLoopCodeGen Native env idxEnv)
+  -> Exists (NParLoopCodeGen env idxEnv)
 parCodeGenFoldCommutative _ fun seed identity input index codeEnd = Exists $ ParLoopCodeGen
-  False
-=======
-  -> ExpVars idxEnv sh
-  -> Exists (NParLoopCodeGen env idxEnv)
-parCodeGenFoldCommutative _ fun seed identity input output inputIdx outputIdx = Exists $ ParLoopCodeGen
   (CPULoopAnalysis False)
->>>>>>> 81545c50
   -- In kernel memory, store a lock (Word8) and the
   -- reduced value so far. The lock must be acquired to read or update the total value.
   -- Value 0 means unlocked, 1 is locked.
