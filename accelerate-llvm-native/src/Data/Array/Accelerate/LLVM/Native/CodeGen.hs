--- conflicted
+++ resolved
@@ -87,11 +87,7 @@
  | flat@(FlatCluster shr idxLHS sizes dirs localR localLHS flatOps) <- toFlatClustered cluster args
  , parallelDepth <- flatClusterIndependentLoopDepth flat
  , Exists parallelShr <- shapeRFromRank parallelDepth =
-<<<<<<< HEAD
-  codeGenFunction linkage name type' (LLVM.Lam argTp "arg" . LLVM.Lam primType "workassist.flag") $ do
-=======
-  codeGenFunction linkage name type' (LLVM.Lam argTp "arg" . LLVM.Lam primType "locks_array" . LLVM.Lam primType "workassist.first_index") $ do
->>>>>>> 7b733ed0
+  codeGenFunction linkage name type' (LLVM.Lam argTp "arg" . LLVM.Lam primType "locks_array" . LLVM.Lam primType "workassist.flag") $ do
     extractEnv
 
     -- Before the parallel work of a kernel is started, we first run the function once.
@@ -310,18 +306,10 @@
       setBlock workBlock
       let ann =
             if parallelDepth /= rank shr then []
-<<<<<<< HEAD
-            else if hasPermute then [Loop.LoopInterleave]
-            else [Loop.LoopVectorize]
-
-      tileCount <- chunkCount parallelShr parSizes (A.lift (shapeType parallelShr) tileSize)
-
-      shardedSelfSchedulingChunked ann parallelShr shardIndexes shardSizes workassistIndex tileSize parSizes tileCount $ \idx -> do
-=======
             else {- if hasPermute then -} [Loop.LoopInterleave]
             -- else [Loop.LoopVectorize]
-      workassistChunked ann parallelShr workassistIndex tileSize parSizes $ \idx -> do
->>>>>>> 7b733ed0
+
+      shardedSelfSchedulingChunked ann parallelShr shardIndexes shardSizes workassistIndex tileSize parSizes tileCount $ \idx -> do
         let envs' = envs{
             envsLoopDepth = parallelDepth,
             envsIdx =
