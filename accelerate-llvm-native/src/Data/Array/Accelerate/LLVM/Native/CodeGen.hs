--- conflicted
+++ resolved
@@ -298,15 +298,9 @@
       setBlock workBlock
       let ann = 
             if parallelDepth /= rank shr then []
-<<<<<<< HEAD
-            else if hasPermute then [Loop.LoopInterleave]
-            else [Loop.LoopVectorize]
-      workassistChunked ann parallelShr workassistIndex tileSize parSizes $ \idx -> do
-=======
             else {- if hasPermute then -} [Loop.LoopInterleave]
             -- else [Loop.LoopVectorize]
-      workassistChunked ann parallelShr workassistIndex workassistFirstIndex tileSize parSizes $ \idx -> do
->>>>>>> 52430fa0
+      workassistChunked ann parallelShr workassistIndex tileSize parSizes $ \idx -> do
         let envs' = envs{
             envsLoopDepth = parallelDepth,
             envsIdx =
