--- conflicted
+++ resolved
@@ -28,7 +28,6 @@
 import Data.Array.Accelerate.LLVM.Native.Target                     ( Native )
 import Data.Array.Accelerate.LLVM.Native.Foreign                    ()
 import Data.Array.Accelerate.Representation.Shape
-<<<<<<< HEAD
 import Data.Array.Accelerate.Representation.Type
 import Data.Array.Accelerate.Type
 import Data.Primitive.Vec
@@ -39,14 +38,6 @@
 import LLVM.AST.Type.Operand
 import LLVM.AST.Type.Name
 import LLVM.AST.Type.Module
-import LLVM.AST.Type.AddrSpace
-import qualified LLVM.AST.Global                                    as LLVM
-import qualified LLVM.AST.Type                                      as LLVM
-=======
-
-import LLVM.AST.Type.Name
-import qualified Text.LLVM                                          as LP
->>>>>>> 80601189
 
 import Data.String
 import qualified Data.ByteString.Short.Char8                        as S8
@@ -62,34 +53,12 @@
 -- a schedule.
 type Header = (((((Ptr (Struct Int8)), Ptr Int8), Word32), Word32), Word64)
 
-<<<<<<< HEAD
 headerType :: TupR PrimType Header
 headerType = TupRsingle (PtrPrimType (StructPrimType False $ TupRsingle primType) defaultAddrSpace)
   `TupRpair` TupRsingle primType
   `TupRpair` TupRsingle primType
   `TupRpair` TupRsingle primType
   `TupRpair` TupRsingle primType
-=======
--- | Generate function parameters that will specify the first and last (linear)
--- index of the array this thread should evaluate.
---
-gangParam :: ShapeR sh -> (Operands sh, Operands sh, [LP.Typed LP.Ident])
-gangParam shr =
-  let start = "ix.start"
-      end   = "ix.end"
-      tp    = shapeType shr
-  in
-  (local tp start, local tp end, parameter tp start ++ parameter tp end)
-
-
--- -- | The worker ID of the calling thread
--- --
--- gangId :: (Operands Int, [LLVM.Parameter])
--- gangId =
---   let tid = "ix.tid"
---   in (local (TupRsingle scalarTypeInt) tid, [ downcast scalarTypeInt ] )
-
->>>>>>> 80601189
 
 type KernelType env = Ptr (Struct ((Header, Struct (MarshalEnv env)), SizedArray Word)) -> Word64 -> Word8
 
@@ -125,44 +94,6 @@
     nameFirstIndex = "workassist.first_index"
     nameKernelMemory = "kernel_memory"
 
-<<<<<<< HEAD
     kernelMemTp :: PrimType (SizedArray Word)
     kernelMemTp = ArrayPrimType 0 primType
-
     arg = LocalReference (PrimType argTp) "arg"
-=======
--- | Create a single kernel program
---
-makeOpenAcc :: UID -> Label -> [LP.Typed LP.Ident] -> CodeGen Native () -> CodeGen Native (IROpenAcc Native aenv a)
-makeOpenAcc uid name param kernel = do
-  body  <- makeKernel (name <> fromString ('_' : show uid)) param kernel
-  return $ IROpenAcc [body]
-
--- | Create a complete kernel function by running the code generation process
--- specified in the final parameter.
---
-makeKernel :: Label -> [LP.Typed LP.Ident] -> CodeGen Native () -> CodeGen Native (Kernel Native aenv a)
-makeKernel name@(Label sbs) param kernel = do
-  zone <- zone_begin_alloc 0 [] (S8.unpack sbs) [] 0
-  _    <- kernel
-  _    <- zone_end zone
-  return_
-  code <- createBlocks
-  return  $ Kernel
-    { kernelMetadata = KM_Native ()
-    , unKernel       = LP.Define
-        { LP.defLinkage = Just LP.DLLExport  -- ensure the symbols are visible on Windows
-        , LP.defVisibility = Nothing
-        , LP.defRetType = LP.PrimType LP.Void
-        , LP.defName = labelToPrettyS name
-        , LP.defArgs = param
-        , LP.defVarArgs = False
-        , LP.defAttrs = []
-        , LP.defSection = Nothing
-        , LP.defGC = Nothing
-        , LP.defBody = code
-        , LP.defMetadata = mempty
-        , LP.defComdat = Nothing
-        }
-    }
->>>>>>> 80601189
