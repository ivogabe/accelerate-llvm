{-# LANGUAGE GADTs               #-}
{-# LANGUAGE OverloadedStrings   #-}
{-# LANGUAGE ScopedTypeVariables #-}
{-# LANGUAGE TemplateHaskell     #-}
{-# LANGUAGE TupleSections #-}
{-# LANGUAGE TypeApplications    #-}
-- |
-- Module      : Data.Array.Accelerate.LLVM.CodeGen.Native.Loop
-- Copyright   : [2014..2020] The Accelerate Team
-- License     : BSD3
--
-- Maintainer  : Trevor L. McDonell <trevor.mcdonell@gmail.com>
-- Stability   : experimental
-- Portability : non-portable (GHC extensions)
--

module Data.Array.Accelerate.LLVM.Native.CodeGen.Loop
  where

-- accelerate
import Data.Array.Accelerate.Representation.Type
import Data.Array.Accelerate.Representation.Shape                   hiding ( eq )

import Data.Array.Accelerate.LLVM.Native.CodeGen.Base               (shardAmount, cacheWidth)
import Data.Array.Accelerate.LLVM.CodeGen.Arithmetic                hiding ( lift )
import qualified Data.Array.Accelerate.LLVM.CodeGen.Arithmetic      as A
import Data.Array.Accelerate.LLVM.CodeGen.Constant
import Data.Array.Accelerate.LLVM.CodeGen.Exp
import Data.Array.Accelerate.LLVM.CodeGen.IR
import Data.Array.Accelerate.LLVM.CodeGen.Monad
import qualified Data.Array.Accelerate.LLVM.CodeGen.Loop            as Loop

import Data.Array.Accelerate.LLVM.Native.Target                     ( Native )

import LLVM.AST.Type.Representation
import LLVM.AST.Type.Operand
import LLVM.AST.Type.Instruction
import LLVM.AST.Type.Instruction.Atomic
import LLVM.AST.Type.Instruction.Volatile
import qualified LLVM.AST.Type.Instruction.RMW as RMW
<<<<<<< HEAD
=======
import Control.Monad (void)
import Control.Monad.Trans
>>>>>>> 7b733ed0
import Control.Monad.State
import Data.Array.Accelerate.LLVM.CodeGen.Base
import LLVM.AST.Type.Function
import LLVM.AST.Type.Name
import LLVM.AST.Type.GetElementPtr


-- | A standard 'for' loop, that steps from the start to end index executing the
-- given function at each index.
--
imapFromTo
    :: Operands Int                                   -- ^ starting index (inclusive)
    -> Operands Int                                   -- ^ final index (exclusive)
    -> (Operands Int -> CodeGen Native ())            -- ^ apply at each index
    -> CodeGen Native ()
imapFromTo start end body =
  Loop.imapFromStepTo [] start (liftInt 1) end body


-- | Generate a series of nested 'for' loops which iterate between the start and
-- end indices of a given hyper-rectangle. LLVM is very good at vectorising
-- these kinds of nested loops, but not so good at vectorising the flattened
-- representation utilising to/from index.
--
imapNestFromTo
    :: [Loop.LoopAnnotation]                                     -- ^ annotations for all but the innermost loop
    -> [Loop.LoopAnnotation]                                     -- ^ annotations for the innermost loop
    -> ShapeR sh
    -> Operands sh                                          -- ^ initial index (inclusive)
    -> Operands sh                                          -- ^ final index (exclusive)
    -> Operands sh                                          -- ^ total array extent
    -> (Operands sh -> Operands Int -> CodeGen Native ())   -- ^ apply at each index
    -> CodeGen Native ()
imapNestFromTo annOuter annInner shr start end extent body =
  go shr start end body'
  where
    body' ix = body ix =<< intOfIndex shr extent ix

    go :: ShapeR t -> Operands t -> Operands t -> (Operands t -> CodeGen Native ()) -> CodeGen Native ()
    go ShapeRz OP_Unit OP_Unit k
      = k OP_Unit

    go (ShapeRsnoc shr') (OP_Pair ssh ssz) (OP_Pair esh esz) k
      = go shr' ssh esh
      $ \sz      -> Loop.imapFromStepTo ann ssz (liftInt 1) esz
      $ \i       -> k (OP_Pair sz i)
      where
        ann = case shr' of
          ShapeRz -> annInner
          _ -> annOuter

{--
-- TLM: this version (seems to) compute the corresponding linear index as it
--      goes. We need to compare it against the above implementation to see if
--      there are any advantages.
--
imapNestFromTo'
    :: forall sh. Shape sh
    => Operands sh
    -> Operands sh
    -> Operands sh
    -> (Operands sh -> Operands Int -> CodeGen Native ())
    -> CodeGen Native ()
imapNestFromTo' start end extent body = do
  startl <- intOfIndex extent start
  void $ go (eltType @sh) start end extent (int 1) startl body'
  where
    body' :: Operands (EltRepr sh) -> Operands Int -> CodeGen Native (Operands Int)
    body' ix l = body ix l >> add numType (int 1) l

    go :: TupleType t
       -> Operands t
       -> Operands t
       -> Operands t
       -> Operands Int
       -> Operands Int
       -> (Operands t -> Operands Int -> CodeGen Native (Operands Int))
       -> CodeGen Native (Operands Int)
    go TypeRunit OP_Unit OP_Unit OP_Unit _delta l k
      = k OP_Unit l

    go (TypeRpair tsh tsz) (OP_Pair ssh ssz) (OP_Pair esh esz) (OP_Pair exh exz) delta l k
      | TypeRscalar t <- tsz
      , Just Refl     <- matchScalarType t (scalarType :: ScalarType Int)
      = do
          delta' <- mul numType delta exz
          go tsh ssh esh exh delta' l $ \sz ll -> do
            Loop.iterFromStepTo ssz (int 1) esz ll $ \i l' ->
              k (OP_Pair sz i) l'
            add numType ll delta'

    go _ _ _ _ _ _ _
      = $internalError "imapNestFromTo'" "expected shape with Int components"
--}

{--
-- | Generate a series of nested 'for' loops which iterate between the start and
-- end indices of a given hyper-rectangle. LLVM is very good at vectorising
-- these kinds of nested loops, but not so good at vectorising the flattened
-- representation utilising to/from index.
--
imapNestFromStepTo
    :: forall sh. Shape sh
    => Operands sh                                    -- ^ initial index (inclusive)
    -> Operands sh                                    -- ^ steps
    -> Operands sh                                    -- ^ final index (exclusive)
    -> Operands sh                                    -- ^ total array extent
    -> (Operands sh -> Operands Int -> CodeGen Native ())   -- ^ apply at each index
    -> CodeGen Native ()
imapNestFromStepTo start steps end extent body =
  go (eltType @sh) start steps end (body' . IR)
  where
    body' ix = body ix =<< intOfIndex extent ix

    go :: TupleType t -> Operands t -> Operands t -> Operands t -> (Operands t -> CodeGen Native ()) -> CodeGen Native ()
    go TypeRunit OP_Unit OP_Unit OP_Unit k
      = k OP_Unit

    go (TypeRpair tsh tsz) (OP_Pair ssh ssz) (OP_Pair sts stz) (OP_Pair esh esz) k
      | TypeRscalar t <- tsz
      , Just Refl     <- matchScalarType t (scalarType :: ScalarType Int)
      = go tsh ssh sts esh
      $ \sz      -> Loop.imapFromStepTo ssz stz esz
      $ \i       -> k (OP_Pair sz i)

    go _ _ _ _ _
      = $internalError "imapNestFromTo" "expected shape with Int components"
--}

-- | Iterate with an accumulator between the start and end index, executing the
-- given function at each.
--
iterFromTo
    :: TypeR a
    -> Operands Int                                       -- ^ starting index (inclusive)
    -> Operands Int                                       -- ^ final index (exclusive)
    -> Operands a                                         -- ^ initial value
    -> (Operands Int -> Operands a -> CodeGen Native (Operands a))    -- ^ apply at each index
    -> CodeGen Native (Operands a)
iterFromTo tp start end seed body =
  Loop.iterFromStepTo [] tp start (liftInt 1) end seed body

shardedSelfScheduling
    :: Operand (Ptr (SizedArray Word64))    -- work indexes of shards
    -> Operand (Ptr (SizedArray Word64))    -- sizes of shards
    -> Operand (Ptr Word64)                 -- combined: high 32 bits = next shard index, low 32 bits = finished shard count
    -> (Operand Bool -> Operand Word64 -> CodeGen Native ())
    -> CodeGen Native ()
shardedSelfScheduling shardIndexes shardSizes nextShardFinishedShards doWork = do
  entry    <- getBlock
  start    <- newBlock "workassist.shards.start"
  outer    <- newBlock "workassist.shards.outer"
  inner    <- newBlock "workassist.shards.inner"
  work     <- newBlock "workassist.shards.work"
  done     <- newBlock "workassist.shards.done"
  finish   <- newBlock "workassist.shards.done.finish"
  next     <- newBlock "workassist.shards.done.next"
  exit     <- newBlock "workassist.exit"

  -- Increment next shard by 1.
  initNextFinish <- atomicAdd Monotonic nextShardFinishedShards (integral TypeWord64 0x100000000)

  _ <- br start

  setBlock next

  -- Increment next shard by 1.
  nextInc <- atomicAdd Monotonic nextShardFinishedShards (integral TypeWord64 0x100000000)

  _ <- br start

  setBlock finish

  -- Increment next shard and finished shards by 1.
  finishInc <- atomicAdd Monotonic nextShardFinishedShards (integral TypeWord64 0x100000001)

  _ <- br start

  setBlock start

  -- Check if amount of finished shards is lower than amount of shards to continue.
  finishCount <- phi (TupRsingle scalarType) [(OP_Word64 initNextFinish, entry), (OP_Word64 nextInc, next), (OP_Word64 finishInc, finish)]
  finishCount' <- A.band TypeWord64 finishCount (A.liftWord64 0xFFFFFFFF)
  finished <- A.lt singleType finishCount' (A.liftWord64 shardAmount)

  _ <- cbr finished outer exit

  setBlock outer

  nextShard' <- A.shiftR TypeWord64 finishCount (A.liftInt 32)
  OP_Word64 shardToWorkOn <- A.rem TypeWord64 nextShard' (A.liftWord64 shardAmount)

  -- Get shard from shards array, to do this we need to multiply by cache width as every shards is on a seperate cache line.
  OP_Word64 shardIdx <- A.mul numType (A.liftWord64 (cacheWidth `div` 8)) (OP_Word64 shardToWorkOn)
  shard <- instr' $ GetElementPtr $ GEP shardIndexes (integral TypeWord64 0) $ GEPArray shardIdx GEPEmpty
  
  shardSizeIdx <- instr' $ GetElementPtr $ GEP shardSizes (integral TypeWord64 0) $ GEPArray shardToWorkOn GEPEmpty
  shardSize <- instr' $ Load scalarType NonVolatile shardSizeIdx

  _ <- br inner

  setBlock inner
  
  -- Continue working on shard until finished.
  workIdx <- atomicAdd Monotonic shard (integral TypeWord64 1)
  shardFinished <- A.lt singleType (OP_Word64 workIdx) (OP_Word64 shardSize)

  _ <- cbr shardFinished work done

  setBlock work

  -- Sequential mode needs to be false here, as it is only used in 
  -- a scan operation and this scheduler is never used for scans
  doWork (boolean False) workIdx

  _ <- br inner

  setBlock done

  -- If this thread is the one to finish the last tile, we increment the amount of finished shards.
  incrementFinished <- A.eq singleType (OP_Word64 workIdx) (OP_Word64 shardSize)

  _ <- cbr incrementFinished finish next

  setBlock exit
  retval_ $ scalar (scalarType @Word8) 0

shardedSelfSchedulingChunked 
    :: [Loop.LoopAnnotation] 
    -> ShapeR sh 
    -> Operand (Ptr (SizedArray Word64))    -- work indexes of shards
    -> Operand (Ptr (SizedArray Word64))    -- sizes of shards
    -> Operand (Ptr Word64)                 -- combined: high 32 bits = next shard index, low 32 bits = finished shard count
    -> sh 
    -> Operands sh
    -> Operands sh
    -> (Operands sh -> CodeGen Native ()) 
    -> CodeGen Native ()
shardedSelfSchedulingChunked ann shr shardIndexes shardSizes nextShardFinishedShards chunkSz' sh chunkCounts doWork = do
  let chunkSz = A.lift (shapeType shr) chunkSz'
  shardedSelfScheduling shardIndexes shardSizes nextShardFinishedShards $ \_ chunkLinearIndex -> do
    chunkLinearIndex' <- instr' $ BitCast scalarType chunkLinearIndex
    chunkIndex <- indexOfInt shr chunkCounts (OP_Int chunkLinearIndex')
    start <- chunkStart shr chunkSz chunkIndex
    end <- chunkEnd shr sh chunkSz start
    imapNestFromTo [] ann shr start end sh (\ix _ -> doWork ix)

workassistLoop
    :: Operand (Ptr Word64)                 -- index into work
    -> Operand Word64                       -- size of total work
    -> (Operand Bool -> Operand Word64 -> CodeGen Native ())
    -> CodeGen Native ()
<<<<<<< HEAD
workassistLoop counter workSize doWork = do
=======
workassistLoop counter size doWork = do
>>>>>>> 7b733ed0
  entry    <- getBlock
  work     <- newBlock "workassist.loop.work"
  exit     <- newBlock "workassist.exit"

  firstIndex <- atomicAdd Monotonic counter (integral TypeWord64 1)

<<<<<<< HEAD
  initialCondition <- lt singleType (OP_Word64 firstIndex) (OP_Word64 workSize)
=======
  initialCondition <- lt singleType (OP_Word64 firstIndex) (OP_Word64 size)
>>>>>>> 7b733ed0
  initialSeq <- eq singleType (OP_Word64 firstIndex) (liftWord64 0)
  _ <- cbr initialCondition work exit

  _ <- setBlock work
  let indexName = "block_index"
  -- Whether the thread should operate in the single threaded mode of
  -- zero-overhead parallel scans.
  let seqName = "sequential_mode"
  let seqMode = LocalReference type' seqName
  let index = LocalReference type' indexName

  doWork seqMode index

  nextIndex <- atomicAdd Monotonic counter (integral TypeWord64 1)
  condition <- lt singleType (OP_Word64 nextIndex) (OP_Word64 workSize)
  indexPlusOne <- add numType (OP_Word64 index) (liftWord64 1)
  nextSeq' <- eq singleType indexPlusOne (OP_Word64 nextIndex)
  -- Continue in sequential mode if the newly claimed block directly follows
  -- the previous block, and we were still in the sequential mode.
  nextSeq <- land nextSeq' (OP_Bool seqMode)

  -- Append the phi node to the start of the 'work' block.
  -- We can only do this now, as we need to have 'nextIndex', and know the
  -- exit block of 'doWork'.
  currentBlock <- getBlock
  _ <- phi1 work indexName [(firstIndex, entry), (nextIndex, currentBlock)]
  _ <- phi1 work seqName [(op BoolPrimType initialSeq, entry), (op BoolPrimType nextSeq, currentBlock)]

  _ <- cbr condition work exit

  setBlock exit
  retval_ $ scalar (scalarType @Word8) 0

<<<<<<< HEAD
workassistChunked 
    :: [Loop.LoopAnnotation] 
    -> ShapeR sh 
    -> Operand (Ptr Word64) 
    -> sh 
    -> Operands sh 
    -> Operands sh
    -> Operands Int
    -> (Operands sh -> CodeGen Native ()) 
    -> CodeGen Native ()
workassistChunked ann shr counter chunkSz' sh chunkCounts chunkCnt doWork = do
=======
workassistChunked :: [Loop.LoopAnnotation] -> ShapeR sh -> Operand (Ptr Word64) -> sh -> Operands sh -> (Operands sh -> CodeGen Native ()) -> CodeGen Native ()
workassistChunked ann shr counter chunkSz' sh doWork = do
>>>>>>> 7b733ed0
  let chunkSz = A.lift (shapeType shr) chunkSz'
  chunkCnt' :: Operand Word64 <- instr' $ BitCast scalarType $ op TypeInt chunkCnt
  workassistLoop counter chunkCnt' $ \_ chunkLinearIndex -> do
    chunkLinearIndex' <- instr' $ BitCast scalarType chunkLinearIndex
    chunkIndex <- indexOfInt shr chunkCounts (OP_Int chunkLinearIndex')
    start <- chunkStart shr chunkSz chunkIndex
    end <- chunkEnd shr sh chunkSz start
    imapNestFromTo [] ann shr start end sh (\ix _ -> doWork ix)

chunkSizeOne :: ShapeR sh -> sh
chunkSizeOne ShapeRz = ()
chunkSizeOne (ShapeRsnoc sh) = (chunkSizeOne sh, 1)

chunkSize :: ShapeR sh -> sh
chunkSize ShapeRz = ()
chunkSize (ShapeRsnoc ShapeRz) = ((), 1024)
chunkSize (ShapeRsnoc (ShapeRsnoc ShapeRz)) = (((), 16), 64)
chunkSize (ShapeRsnoc (ShapeRsnoc (ShapeRsnoc sh))) = (((chunkSizeOne sh, 4), 8), 32)

chunkCount :: ShapeR sh -> Operands sh -> Operands sh -> CodeGen Native (Operands sh)
chunkCount ShapeRz OP_Unit OP_Unit = return OP_Unit
chunkCount (ShapeRsnoc shr) (OP_Pair sh sz) (OP_Pair chunkSh chunkSz) = do
  counts <- chunkCount shr sh chunkSh
  
  -- Compute ceil(sz / chunkSz), as
  -- (sz + chunkSz - 1) `quot` chunkSz
  chunkszsub1 <- sub numType chunkSz $ liftInt 1
  sz' <- add numType sz chunkszsub1
  count <- A.quot TypeInt sz' chunkSz

  return $ OP_Pair counts count

chunkStart :: ShapeR sh -> Operands sh -> Operands sh -> CodeGen Native (Operands sh)
chunkStart ShapeRz OP_Unit OP_Unit = return OP_Unit
chunkStart (ShapeRsnoc shr) (OP_Pair chunkSh chunkSz) (OP_Pair sh sz) = do
  ixs <- chunkStart shr chunkSh sh
  ix <- mul numType sz chunkSz
  return $ OP_Pair ixs ix

chunkEnd
  :: ShapeR sh
  -> Operands sh -- Array size (extent)
  -> Operands sh -- Chunk size
  -> Operands sh -- Chunk start
  -> CodeGen Native (Operands sh) -- Chunk end
chunkEnd ShapeRz OP_Unit OP_Unit OP_Unit = return OP_Unit
chunkEnd (ShapeRsnoc shr) (OP_Pair sh0 sz0) (OP_Pair sh1 sz1) (OP_Pair sh2 sz2) = do
  sh3 <- chunkEnd shr sh0 sh1 sh2
  sz3 <- add numType sz2 sz1
  sz3' <- A.min singleType sz3 sz0
  return $ OP_Pair sh3 sz3'

atomicAdd :: MemoryOrdering -> Operand (Ptr Word64) -> Operand Word64 -> CodeGen Native (Operand Word64)
atomicAdd ordering ptr increment = do
  instr' $ AtomicRMW numType NonVolatile RMW.Add ptr increment (CrossThread, ordering)

<<<<<<< HEAD
atomicLoad :: MemoryOrdering -> Operand (Ptr Word64) -> CodeGen Native (Operand Word64)
atomicLoad ordering ptr = do
  instr' $ LoadAtomic scalarType NonVolatile ptr ordering 8
=======
atomicRead :: MemoryOrdering -> Operand (Ptr Word64) -> CodeGen Native (Operand Word64)
-- TODO: actually use load
atomicRead ordering ptr = atomicAdd ordering ptr (integral TypeWord64 0)
>>>>>>> 7b733ed0

---- debugging tools ----
putchar :: Operands Int -> CodeGen Native (Operands Int)
putchar x = call (lamUnnamed primType $ Body (PrimType primType) Nothing (Label "putchar")) 
                 (ArgumentsCons (op TypeInt x) [] ArgumentsNil) 
                 []
putcharA, putcharB, putcharC, putcharD, putcharE, putcharF, putcharG, putcharH :: CodeGen Native ()
putcharA = void $ putchar $ liftInt 65
putcharB = void $ putchar $ liftInt 66
putcharC = void $ putchar $ liftInt 67
putcharD = void $ putchar $ liftInt 68
putcharE = void $ putchar $ liftInt 69
putcharF = void $ putchar $ liftInt 70
putcharG = void $ putchar $ liftInt 71
putcharH = void $ putchar $ liftInt 72<|MERGE_RESOLUTION|>--- conflicted
+++ resolved
@@ -38,11 +38,8 @@
 import LLVM.AST.Type.Instruction.Atomic
 import LLVM.AST.Type.Instruction.Volatile
 import qualified LLVM.AST.Type.Instruction.RMW as RMW
-<<<<<<< HEAD
-=======
 import Control.Monad (void)
 import Control.Monad.Trans
->>>>>>> 7b733ed0
 import Control.Monad.State
 import Data.Array.Accelerate.LLVM.CodeGen.Base
 import LLVM.AST.Type.Function
@@ -295,22 +292,14 @@
     -> Operand Word64                       -- size of total work
     -> (Operand Bool -> Operand Word64 -> CodeGen Native ())
     -> CodeGen Native ()
-<<<<<<< HEAD
 workassistLoop counter workSize doWork = do
-=======
-workassistLoop counter size doWork = do
->>>>>>> 7b733ed0
   entry    <- getBlock
   work     <- newBlock "workassist.loop.work"
   exit     <- newBlock "workassist.exit"
 
   firstIndex <- atomicAdd Monotonic counter (integral TypeWord64 1)
 
-<<<<<<< HEAD
   initialCondition <- lt singleType (OP_Word64 firstIndex) (OP_Word64 workSize)
-=======
-  initialCondition <- lt singleType (OP_Word64 firstIndex) (OP_Word64 size)
->>>>>>> 7b733ed0
   initialSeq <- eq singleType (OP_Word64 firstIndex) (liftWord64 0)
   _ <- cbr initialCondition work exit
 
@@ -344,7 +333,6 @@
   setBlock exit
   retval_ $ scalar (scalarType @Word8) 0
 
-<<<<<<< HEAD
 workassistChunked 
     :: [Loop.LoopAnnotation] 
     -> ShapeR sh 
@@ -356,10 +344,6 @@
     -> (Operands sh -> CodeGen Native ()) 
     -> CodeGen Native ()
 workassistChunked ann shr counter chunkSz' sh chunkCounts chunkCnt doWork = do
-=======
-workassistChunked :: [Loop.LoopAnnotation] -> ShapeR sh -> Operand (Ptr Word64) -> sh -> Operands sh -> (Operands sh -> CodeGen Native ()) -> CodeGen Native ()
-workassistChunked ann shr counter chunkSz' sh doWork = do
->>>>>>> 7b733ed0
   let chunkSz = A.lift (shapeType shr) chunkSz'
   chunkCnt' :: Operand Word64 <- instr' $ BitCast scalarType $ op TypeInt chunkCnt
   workassistLoop counter chunkCnt' $ \_ chunkLinearIndex -> do
@@ -416,15 +400,9 @@
 atomicAdd ordering ptr increment = do
   instr' $ AtomicRMW numType NonVolatile RMW.Add ptr increment (CrossThread, ordering)
 
-<<<<<<< HEAD
 atomicLoad :: MemoryOrdering -> Operand (Ptr Word64) -> CodeGen Native (Operand Word64)
 atomicLoad ordering ptr = do
   instr' $ LoadAtomic scalarType NonVolatile ptr ordering 8
-=======
-atomicRead :: MemoryOrdering -> Operand (Ptr Word64) -> CodeGen Native (Operand Word64)
--- TODO: actually use load
-atomicRead ordering ptr = atomicAdd ordering ptr (integral TypeWord64 0)
->>>>>>> 7b733ed0
 
 ---- debugging tools ----
 putchar :: Operands Int -> CodeGen Native (Operands Int)
