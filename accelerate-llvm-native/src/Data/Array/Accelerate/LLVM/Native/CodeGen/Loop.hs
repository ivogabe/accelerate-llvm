--- conflicted
+++ resolved
@@ -293,22 +293,14 @@
     -> Operand Word64                       -- size of total work
     -> (Operand Bool -> Operand Word64 -> CodeGen Native ())
     -> CodeGen Native ()
-<<<<<<< HEAD
 workassistLoop counter workSize doWork = do
-=======
-workassistLoop counter size doWork = do
->>>>>>> bb3ee38c
   entry    <- getBlock
   work     <- newBlock "workassist.loop.work"
   exit     <- newBlock "workassist.exit"
 
   firstIndex <- atomicAdd Monotonic counter (integral TypeWord64 1)
 
-<<<<<<< HEAD
   initialCondition <- lt singleType (OP_Word64 firstIndex) (OP_Word64 workSize)
-=======
-  initialCondition <- lt singleType (OP_Word64 firstIndex) (OP_Word64 size)
->>>>>>> bb3ee38c
   initialSeq <- eq singleType (OP_Word64 firstIndex) (liftWord64 0)
   _ <- cbr initialCondition work exit
 
@@ -342,7 +334,6 @@
   setBlock exit
   retval_ $ scalar (scalarType @Word8) 0
 
-<<<<<<< HEAD
 workassistChunked 
     :: [Loop.LoopAnnotation] 
     -> ShapeR sh 
@@ -354,10 +345,6 @@
     -> (Operands sh -> CodeGen Native ()) 
     -> CodeGen Native ()
 workassistChunked ann shr counter chunkSz' sh chunkCounts chunkCnt doWork = do
-=======
-workassistChunked :: [Loop.LoopAnnotation] -> ShapeR sh -> Operand (Ptr Word64) -> sh -> Operands sh -> (Operands sh -> CodeGen Native ()) -> CodeGen Native ()
-workassistChunked ann shr counter chunkSz' sh doWork = do
->>>>>>> bb3ee38c
   let chunkSz = A.lift (shapeType shr) chunkSz'
   chunkCnt' :: Operand Word64 <- instr' $ BitCast scalarType $ op TypeInt chunkCnt
   workassistLoop counter chunkCnt' $ \_ chunkLinearIndex -> do
@@ -414,15 +401,9 @@
 atomicAdd ordering ptr increment = do
   instr' $ AtomicRMW numType NonVolatile RMW.Add ptr increment (CrossThread, ordering)
 
-<<<<<<< HEAD
 atomicLoad :: MemoryOrdering -> Operand (Ptr Word64) -> CodeGen Native (Operand Word64)
 atomicLoad ordering ptr = do
   instr' $ LoadAtomic scalarType NonVolatile ptr ordering 8
-=======
-atomicRead :: MemoryOrdering -> Operand (Ptr Word64) -> CodeGen Native (Operand Word64)
--- TODO: actually use load
-atomicRead ordering ptr = atomicAdd ordering ptr (integral TypeWord64 0)
->>>>>>> bb3ee38c
 
 ---- debugging tools ----
 printf :: IsPrim a => String -> Operand a -> CodeGen Native (Operands Int)
@@ -442,17 +423,5 @@
 putchar x = call (lamUnnamed primType $ Body (PrimType primType) Nothing (Label "putchar")) 
                  (ArgumentsCons (op TypeInt x) [] ArgumentsNil) 
                  []
-<<<<<<< HEAD
-putcharA, putcharB, putcharC, putcharD, putcharE, putcharF, putcharG, putcharH :: CodeGen Native ()
-putcharA = void $ putchar $ liftInt 65
-putcharB = void $ putchar $ liftInt 66
-putcharC = void $ putchar $ liftInt 67
-putcharD = void $ putchar $ liftInt 68
-putcharE = void $ putchar $ liftInt 69
-putcharF = void $ putchar $ liftInt 70
-putcharG = void $ putchar $ liftInt 71
-putcharH = void $ putchar $ liftInt 72
-=======
 putString :: String -> CodeGen Native ()
-putString str = foldl (>>) (return ()) (map (void . putchar . liftInt . fromEnum) str)
->>>>>>> bb3ee38c
+putString str = foldl (>>) (return ()) (map (void . putchar . liftInt . fromEnum) str)