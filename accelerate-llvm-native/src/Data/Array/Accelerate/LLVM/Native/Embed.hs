--- conflicted
+++ resolved
@@ -103,8 +103,4 @@
 #else
 staticObjExt = "o"
 #endif
-<<<<<<< HEAD
-      return this
--}
-=======
->>>>>>> 2b5d6944
+-}