--- conflicted
+++ resolved
@@ -18,11 +18,7 @@
 ) where
 
 import Data.Array.Accelerate.AST                                    ( PreOpenAcc )
-<<<<<<< HEAD
-=======
 import Data.Array.Accelerate.Error
-import Data.Array.Accelerate.Trafo.Delayed
->>>>>>> 80601189
 
 import Data.Array.Accelerate.LLVM.State
 import Data.Array.Accelerate.LLVM.Target.ClangInfo                  ( hostLLVMVersion, llvmverFromTuple, clangExePath )
@@ -34,22 +30,14 @@
 import Data.Array.Accelerate.LLVM.Native.Target
 import qualified Data.Array.Accelerate.LLVM.Native.Debug            as Debug
 
-<<<<<<< HEAD
-import LLVM.AST                                                     hiding ( Module )
-import LLVM.Module                                                  hiding ( Module )
-import qualified LLVM.AST                                           as LLVM
 import LLVM.AST.Type.Module                                         ( Module(..) )
 import LLVM.AST.Type.Downcast
 import LLVM.AST.Type.Function
 import LLVM.AST.Type.Global
 import LLVM.AST.Type.Name
-import LLVM.Context
-import LLVM.Target
-=======
 import qualified Text.LLVM                                          as P
 import qualified Text.LLVM.PP                                       as P
 import qualified Text.PrettyPrint                                   as P ( render )
->>>>>>> 80601189
 
 import Control.Applicative
 import Control.Monad.State
@@ -64,12 +52,8 @@
 import qualified System.Info                                        as Info
 import System.IO.Unsafe
 import System.Process
-<<<<<<< HEAD
-import qualified Data.ByteString                                    as B
-import qualified Data.ByteString.Short                              as BS
-import qualified Data.HashMap.Strict                                as HashMap
-import System.IO (hPutStrLn, stderr)
-import qualified Data.Text as T
+import qualified Data.ByteString.Short.Char8                        as SBS8
+import qualified Data.Map.Strict                                    as Map
 
 data ObjectR f = ObjectR
   { objId         :: {-# UNPACK #-} !UID
@@ -77,7 +61,7 @@
   , staticObjPath :: {- LAZY -} FilePath
   , sharedObjPath :: {- LAZY -} FilePath
   }
-
+{-
 compile :: UID -> ShortByteString -> Module f -> LLVM Native (ObjectR f)
 compile uid name module' = do
   cachePath <- cacheOfUID uid
@@ -122,10 +106,6 @@
           obj <- moduleObject machine mdl
           Debug.traceM Debug.dump_cc ("cc: new object code " % shown) uid
           B.writeFile staticObjFile obj
-=======
-import qualified Data.ByteString.Short.Char8                        as SBS8
-import qualified Data.Map.Strict                                    as Map
->>>>>>> 80601189
 
     return staticObjFile
 
@@ -165,7 +145,8 @@
     return sharedObjFile
 
   return $! ObjectR uid name o_file so_file
-{-
+-}
+
 -- | Compile an Accelerate expression to object code.
 --
 -- This compilation step creates a static object file and a shared object
@@ -175,23 +156,15 @@
 -- executable. The latter will convert the former into a shared object to
 -- be loaded into the running executable using the system's dynamic linker.
 --
-compile :: PreOpenAcc DelayedOpenAcc aenv a -> Gamma aenv -> LLVM Native (ObjectR Native)
-compile pacc aenv = do
-
-  -- Generate code for this Acc operation
-  --
-  -- We require the metadata result, which will give us the names of the
-  -- functions which will be contained in the object code, but the actual
-  -- code generation step is executed lazily.
-  --
-  (uid, cachePath) <- cacheOfPreOpenAcc pacc
-  Module ast md    <- llvmOfPreOpenAcc uid pacc aenv
-
-  let staticObjFile = cachePath <.> staticObjExt
-      sharedObjFile = cachePath <.> sharedObjExt
-      -- triple        = fromMaybe BS.empty (moduleTargetTriple ast)
-      -- datalayout    = moduleDataLayout ast
-      nms           = [ SBS8.pack f | P.Symbol f <- Map.keys md ]
+compile :: UID -> ShortByteString -> Module f -> LLVM Native (ObjectR f)
+compile uid name module' = do
+  cachePath <- cacheOfUID uid
+  let
+    ast = downcast module'
+    staticObjFile = cachePath <.> staticObjExt
+    sharedObjFile = cachePath <.> sharedObjExt
+    -- triple        = fromMaybe BS.empty (moduleTargetTriple ast)
+    -- datalayout    = moduleDataLayout ast
 
   -- Lower the generated LLVM and produce an object file.
   --
@@ -295,8 +268,8 @@
 
     return sharedObjFile
 
-  return $! ObjectR uid nms o_file so_file
--}
+  return $! ObjectR uid name o_file so_file
+
 
 -- Respect the common @LD@ and @CC@ environment variables, falling back to
 -- search the path for @cc@ if neither of those exist.
