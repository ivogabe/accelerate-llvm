--- conflicted
+++ resolved
@@ -171,11 +171,7 @@
   -- function, in which case it will be found in the linker cache.
   --
   o_file <- liftIO . unsafeInterleaveIO $ do
-<<<<<<< HEAD
-    force_recomp  <- return True --if Debug.debuggingIsEnabled then Debug.getFlag Debug.force_recomp else return False
-=======
     force_recomp  <- return True -- if Debug.debuggingIsEnabled then Debug.getFlag Debug.force_recomp else return False
->>>>>>> f196f72a
     o_file_exists <- doesFileExist staticObjFile
     if o_file_exists && not force_recomp
       then
@@ -245,11 +241,7 @@
   -- a different function.
   --
   so_file <- liftIO . unsafeInterleaveIO $ do
-<<<<<<< HEAD
-    force_recomp   <- return True --if Debug.debuggingIsEnabled then Debug.getFlag Debug.force_recomp else return False
-=======
     force_recomp   <- return True -- if Debug.debuggingIsEnabled then Debug.getFlag Debug.force_recomp else return False
->>>>>>> f196f72a
     so_file_exists <- doesFileExist sharedObjFile
     if so_file_exists && not force_recomp
       then
