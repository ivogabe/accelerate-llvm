--- conflicted
+++ resolved
@@ -56,16 +56,7 @@
   let dlopen' path' = dlopen path' [RTLD_LAZY, RTLD_LOCAL]
 #endif
   --
-<<<<<<< HEAD
-  so      <- dlopen path [RTLD_LAZY, RTLD_LOCAL]
-=======
   so      <- dlopen' path
-  fun_tab <- fmap FunctionTable $ forM nms $ \nm -> do
-    let s = B8.unpack nm
-    Debug.traceM Debug.dump_ld ("ld: looking up symbol " % string) s
-    sym <- dlsym so s
-    return (nm, sym)
->>>>>>> 80601189
 
   let s = B8.unpack $ nm
   Debug.traceM Debug.dump_ld ("ld: looking up symbol " % string) s
