{-# LANGUAGE AllowAmbiguousTypes   #-}
{-# LANGUAGE BangPatterns          #-}
{-# LANGUAGE ConstraintKinds       #-}
{-# LANGUAGE FlexibleContexts      #-}
{-# LANGUAGE FlexibleInstances     #-}
{-# LANGUAGE GADTs                 #-}
{-# LANGUAGE LambdaCase            #-}
{-# LANGUAGE MultiParamTypeClasses #-}
<<<<<<< HEAD
{-# LANGUAGE ScopedTypeVariables   #-}
=======
{-# LANGUAGE TemplateHaskell       #-}
>>>>>>> 2b5d6944
{-# LANGUAGE TypeApplications      #-}
{-# LANGUAGE TypeFamilies          #-}
{-# OPTIONS_GHC -fno-warn-orphans #-}
-- |
-- Module      : Data.Array.Accelerate.LLVM.Native.Execute.Marshal
-- Copyright   : [2014..2020] The Accelerate Team
-- License     : BSD3
--
-- Maintainer  : Trevor L. McDonell <trevor.mcdonell@gmail.com>
-- Stability   : experimental
-- Portability : non-portable (GHC extensions)
--

module Data.Array.Accelerate.LLVM.Native.Execute.Marshal
  ( sizeOfEnv, alignmentAndSizeOfArgument, makeAligned )
  where

<<<<<<< HEAD
-- accelerate
=======
import Data.Array.Accelerate.LLVM.Execute.Marshal               as M
>>>>>>> 2b5d6944
import Data.Array.Accelerate.Array.Unique
import Data.Array.Accelerate.Array.Buffer
import Data.Array.Accelerate.AST.Kernel
import Data.Array.Accelerate.Type

<<<<<<< HEAD
-- libraries
import Data.Primitive.Vec
import Data.Bits
import Foreign.Ptr
import Foreign.Storable
import qualified Foreign.LibFFI                                 as FFI

marshalInt :: Int -> FFI.Arg
marshalInt = FFI.argInt

marshalBuffer :: Buffer t -> FFI.Arg
marshalBuffer (Buffer ua) = FFI.argPtr $ unsafeUniqueArrayPtr ua

sizeOfEnv :: KernelFun kernel f -> Int
sizeOfEnv = sizeOfEnv' 0

sizeOfEnv' :: Int -> OpenKernelFun kernel env f -> Int
sizeOfEnv' cursor (KernelFunLam argR fun)
  | (align, size) <- alignmentAndSizeOfArgument argR
  = sizeOfEnv' (makeAligned cursor align + size) fun
sizeOfEnv' cursor (KernelFunBody _) = cursor

alignmentAndSizeOfArgument :: forall s t. KernelArgR s t -> (Int, Int)
alignmentAndSizeOfArgument = \case
  KernelArgRbuffer _ _ -> go @(Ptr ())
  KernelArgRscalar (SingleScalarType tp)
    | SingleDict <- singleDict tp -> go @t
  KernelArgRscalar (VectorScalarType (VectorType n (tp :: SingleType u)))
    | SingleDict <- singleDict tp
    , (align, size) <- go @u
    -> (nextPowerOfTwo $ n * align, n * size)
  where
    go :: forall a. Storable a => (Int, Int)
    go = (alignment (undefined :: a), sizeOf (undefined :: a))

makeAligned :: Int -> Int -> Int
makeAligned cursor align = cursor + m
  where
    m = -cursor `mod` align

-- Rounds a number up to the next power of 2
nextPowerOfTwo :: Int -> Int
nextPowerOfTwo x = 1 `shiftL` (finiteBitSize (0 :: Int) - countLeadingZeros (x - 1))
=======
import Data.Bits
import qualified Data.DList                                     as DL
import qualified Foreign.LibFFI                                 as FFI


instance Marshal Native where
  type ArgR Native = FFI.Arg
  marshalInt = $( case finiteBitSize (undefined::Int) of
                    32 -> [| FFI.argInt32 . fromIntegral |]
                    64 -> [| FFI.argInt64 . fromIntegral |]
                    _  -> error "I don't know what architecture I am" )
  marshalScalarData' _ = return . DL.singleton . FFI.argPtr . unsafeUniqueArrayPtr
>>>>>>> 2b5d6944
<|MERGE_RESOLUTION|>--- conflicted
+++ resolved
@@ -6,11 +6,8 @@
 {-# LANGUAGE GADTs                 #-}
 {-# LANGUAGE LambdaCase            #-}
 {-# LANGUAGE MultiParamTypeClasses #-}
-<<<<<<< HEAD
 {-# LANGUAGE ScopedTypeVariables   #-}
-=======
 {-# LANGUAGE TemplateHaskell       #-}
->>>>>>> 2b5d6944
 {-# LANGUAGE TypeApplications      #-}
 {-# LANGUAGE TypeFamilies          #-}
 {-# OPTIONS_GHC -fno-warn-orphans #-}
@@ -28,17 +25,12 @@
   ( sizeOfEnv, alignmentAndSizeOfArgument, makeAligned )
   where
 
-<<<<<<< HEAD
 -- accelerate
-=======
-import Data.Array.Accelerate.LLVM.Execute.Marshal               as M
->>>>>>> 2b5d6944
 import Data.Array.Accelerate.Array.Unique
 import Data.Array.Accelerate.Array.Buffer
 import Data.Array.Accelerate.AST.Kernel
 import Data.Array.Accelerate.Type
 
-<<<<<<< HEAD
 -- libraries
 import Data.Primitive.Vec
 import Data.Bits
@@ -47,7 +39,10 @@
 import qualified Foreign.LibFFI                                 as FFI
 
 marshalInt :: Int -> FFI.Arg
-marshalInt = FFI.argInt
+marshalInt = $( case finiteBitSize (undefined::Int) of
+                    32 -> [| FFI.argInt32 . fromIntegral |]
+                    64 -> [| FFI.argInt64 . fromIntegral |]
+                    _  -> error "I don't know what architecture I am" )
 
 marshalBuffer :: Buffer t -> FFI.Arg
 marshalBuffer (Buffer ua) = FFI.argPtr $ unsafeUniqueArrayPtr ua
@@ -81,18 +76,4 @@
 
 -- Rounds a number up to the next power of 2
 nextPowerOfTwo :: Int -> Int
-nextPowerOfTwo x = 1 `shiftL` (finiteBitSize (0 :: Int) - countLeadingZeros (x - 1))
-=======
-import Data.Bits
-import qualified Data.DList                                     as DL
-import qualified Foreign.LibFFI                                 as FFI
-
-
-instance Marshal Native where
-  type ArgR Native = FFI.Arg
-  marshalInt = $( case finiteBitSize (undefined::Int) of
-                    32 -> [| FFI.argInt32 . fromIntegral |]
-                    64 -> [| FFI.argInt64 . fromIntegral |]
-                    _  -> error "I don't know what architecture I am" )
-  marshalScalarData' _ = return . DL.singleton . FFI.argPtr . unsafeUniqueArrayPtr
->>>>>>> 2b5d6944
+nextPowerOfTwo x = 1 `shiftL` (finiteBitSize (0 :: Int) - countLeadingZeros (x - 1))