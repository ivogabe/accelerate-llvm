--- conflicted
+++ resolved
@@ -63,11 +63,8 @@
 import Foreign.ForeignPtr
 
 import GHC.Base                                                     hiding ( build )
-<<<<<<< HEAD
 import System.IO
-=======
 import GHC.Conc
->>>>>>> 36c3506f
 
 #include "MachDeps.h"
 
