{-# LANGUAGE BangPatterns      #-}
{-# LANGUAGE FlexibleInstances #-}
{-# LANGUAGE GADTs             #-}
{-# LANGUAGE InstanceSigs      #-}
{-# LANGUAGE OverloadedStrings #-}
{-# LANGUAGE PatternSynonyms   #-}
{-# LANGUAGE ScopedTypeVariables #-}
{-# LANGUAGE StandaloneDeriving #-}
{-# LANGUAGE TemplateHaskell   #-}
{-# LANGUAGE TypeFamilies      #-}
{-# LANGUAGE TypeOperators #-}
{-# LANGUAGE ViewPatterns #-}
{-# LANGUAGE DataKinds #-}
{-# LANGUAGE BlockArguments #-}
{-# LANGUAGE TupleSections #-}

-- |
-- Module      : Data.Array.Accelerate.LLVM.Native.Accelerate
-- Copyright   : [2014..2022] The Accelerate Team
-- License     : BSD3
--
-- Maintainer  : Trevor L. McDonell <trevor.mcdonell@gmail.com>
-- Stability   : experimental
-- Portability : non-portable (GHC extensions)
--

module Data.Array.Accelerate.LLVM.Native.Operation
  where

-- accelerate

import Data.Array.Accelerate.AST.Exp
import Data.Array.Accelerate.AST.Operation
import Data.Array.Accelerate.AST.Partitioned
import Data.Array.Accelerate.Analysis.Hash.Exp
import Data.Array.Accelerate.Analysis.Hash.Operation
import Data.Array.Accelerate.Backend
import Data.Array.Accelerate.Trafo.Partitioning.ILP.Graph
import Data.Array.Accelerate.Trafo.Partitioning.ILP.Labels


import Data.Array.Accelerate.AST.Environment (weakenId)
import Data.Array.Accelerate.Representation.Array (ArrayR(..))
import Data.Array.Accelerate.Trafo.Var (DeclareVars(..), declareVars)
import Data.Array.Accelerate.Representation.Ground (buffersR)
import Data.Array.Accelerate.AST.LeftHandSide
import Data.Array.Accelerate.Trafo.Operation.Substitution (aletUnique, alet, weaken)
import Data.Array.Accelerate.Representation.Shape (ShapeR (..), shapeType, rank)
import Data.Array.Accelerate.Representation.Type (TypeR, TupR (..))
import Data.Array.Accelerate.Type (scalarType, Word8, scalarTypeWord8, scalarTypeInt)
import qualified Data.Array.Accelerate.Trafo.Partitioning.ILP.Graph as Graph
import Data.Array.Accelerate.Trafo.Partitioning.ILP.Solver hiding ( var, int )
import qualified Data.Array.Accelerate.Trafo.Partitioning.ILP.Solver as ILP
import Lens.Micro
import Lens.Micro.Mtl

import qualified Data.Map as M
import qualified Data.Set as S
import Data.Array.Accelerate.Trafo.Exp.Substitution
import Control.Monad.State.Strict
import Data.Foldable (fold)

data NativeOp t where
  NMap         :: NativeOp (Fun' (s -> t)    -> In sh s -> Out sh  t -> ())
  NBackpermute :: NativeOp (Fun' (sh' -> sh) -> In sh t -> Out sh' t -> ())
  NGenerate    :: NativeOp (Fun' (sh -> t)              -> Out sh  t -> ())
  NPermute     :: NativeOp (Fun' (e -> e -> e)
                         -> Mut sh' e
                         -> In sh (PrimMaybe (sh', e))
                         -> ())
  NPermute'    :: NativeOp (Mut sh' e
                         -> In sh (PrimMaybe (sh', e))
                         -> ())
  NScan        :: Direction
               -> NativeOp (Fun' (e -> e -> e)
                         -> Exp' e
                         -> In (sh, Int) e
                         -> Out (sh, Int) e
                         -> ())
  NScan1       :: Direction
               -> NativeOp (Fun' (e -> e -> e)
                         -> In (sh, Int) e
                         -> Out (sh, Int) e
                         -> ())
  NScan'       :: Direction
               -> NativeOp (Fun' (e -> e -> e)
                         -> Exp' e
                         -> In (sh, Int) e
                         -> Out (sh, Int) e
                         -> Out sh e
                         -> ())
  NFold        :: NativeOp (Fun' (e -> e -> e)
                         -> Exp' e
                         -> In (sh, Int) e
                         -> Out sh e
                         -> ())
  NFold1       :: NativeOp (Fun' (e -> e -> e)
                         -> In (sh, Int) e
                         -> Out sh e
                         -> ())

instance PrettyOp NativeOp where
  prettyOp NMap         = "map"
  prettyOp NBackpermute = "backpermute"
  prettyOp NGenerate    = "generate"
  prettyOp NPermute     = "permute"
  prettyOp NPermute'    = "permuteUnique"
  prettyOp (NScan dir) = case dir of
    LeftToRight -> "scanl"
    RightToLeft -> "scanr"
  prettyOp (NScan1 dir) = case dir of
    LeftToRight -> "scanl1"
    RightToLeft -> "scanr1"
  prettyOp (NScan' dir) = case dir of
    LeftToRight -> "scanl'"
    RightToLeft -> "scanr'"
  prettyOp NFold        = "fold"
  prettyOp NFold1       = "fold1"

instance NFData' NativeOp where
  rnf' !_ = ()

instance DesugarAcc NativeOp where
  mkMap         a b c   = Exec NMap         (a :>: b :>: c :>:       ArgsNil)
  mkBackpermute a b c   = Exec NBackpermute (a :>: b :>: c :>:       ArgsNil)
  mkGenerate    a b     = Exec NGenerate    (a :>: b :>:             ArgsNil)
  mkScan dir f (Just seed) i@(ArgArray In (ArrayR shr ty) sh buf) o
    = Exec (NScan dir) (f :>: seed :>: i :>: o :>: ArgsNil)
  mkScan dir f Nothing i@(ArgArray In (ArrayR shr ty) sh buf) o
    = Exec (NScan1 dir) (f :>: i :>: o :>: ArgsNil)
  mkScan' dir f seed i@(ArgArray In (ArrayR shr ty) sh buf) o1 o2
    = Exec (NScan' dir) (f :>: seed :>: i :>: o1 :>: o2 :>: ArgsNil)
<<<<<<< HEAD
  mkPermute     (Just a) b@(ArgArray _ (ArrayR shr _) sh _) c
    | DeclareVars lhs w lock <- declareVars $ buffersR $ TupRsingle scalarTypeWord8
    = aletUnique lhs
        (Alloc shr scalarTypeWord8 $ groundToExpVar (shapeType shr) sh)
        $ alet LeftHandSideUnit
          (Exec NGenerate ( -- TODO: The old pipeline used a 'memset 0' instead, which sounds faster...
                ArgFun (Lam (LeftHandSideWildcard (shapeType shr)) $ Body $ Const scalarTypeWord8 0)
            :>: ArgArray Out (ArrayR shr (TupRsingle scalarTypeWord8)) (weakenVars w sh) (lock weakenId)
            :>: ArgsNil))
          (Exec NPermute (
                weaken w a
            :>: weaken w b
            :>: ArgArray Mut (ArrayR shr (TupRsingle scalarTypeWord8)) (weakenVars w sh) (lock weakenId)
            :>: weaken w c
            :>: ArgsNil))
=======
  mkPermute (Just a) b c = Exec NPermute (a :>: b :>: c :>: ArgsNil)
>>>>>>> 24ecba30
  mkPermute Nothing a b = Exec NPermute' (a :>: b :>: ArgsNil)
  mkFold a (Just seed) b c = Exec NFold (a :>: seed :>: b :>: c :>: ArgsNil)
  mkFold a Nothing b c = Exec NFold1 (a :>: b :>: c :>: ArgsNil)

instance SimplifyOperation NativeOp where
  detectCopy NMap         = detectMapCopies
  detectCopy NBackpermute = detectBackpermuteCopies
  detectCopy _            = const []

instance SLVOperation NativeOp where
  slvOperation NGenerate    = defaultSlvGenerate    NGenerate
  slvOperation NMap         = defaultSlvMap         NMap
  slvOperation NBackpermute = defaultSlvBackpermute NBackpermute
  slvOperation _ = Nothing

instance EncodeOperation NativeOp where
  encodeOperation NMap         = intHost $(hashQ ("Map" :: String))
  encodeOperation NBackpermute = intHost $(hashQ ("Backpermute" :: String))
  encodeOperation NGenerate    = intHost $(hashQ ("Generate" :: String))
  encodeOperation NPermute     = intHost $(hashQ ("Permute" :: String))
  encodeOperation NPermute'    = intHost $(hashQ ("Permute'" :: String))
  encodeOperation (NScan LeftToRight)  = intHost $(hashQ ("Scanl" :: String))
  encodeOperation (NScan RightToLeft)  = intHost $(hashQ ("Scanr" :: String))
  encodeOperation (NScan1 LeftToRight) = intHost $(hashQ ("Scanl1" :: String))
  encodeOperation (NScan1 RightToLeft) = intHost $(hashQ ("Scanr1" :: String))
  encodeOperation (NScan' LeftToRight) = intHost $(hashQ ("Scanl'" :: String))
  encodeOperation (NScan' RightToLeft) = intHost $(hashQ ("Scanr'" :: String))
  encodeOperation NFold        = intHost $(hashQ ("Fold" :: String))
  encodeOperation NFold1       = intHost $(hashQ ("Fold1" :: String))

instance SetOpIndices NativeOp where
  setOpIndices _ NGenerate _ idxArgs = Just $ Right idxArgs -- Generate has no In arrays
  setOpIndices _ NMap _ (_ :>: _ :>: IdxArgIdx d i :>: ArgsNil)
    = Just $ Right $ IdxArgNone :>: IdxArgIdx d i :>: IdxArgIdx d i :>: ArgsNil
  setOpIndices _ NMap _ _ = error "Missing indices for NMap"
  setOpIndices _ NBackpermute _ _ = Just $ Left IsBackpermute
  setOpIndices _ (NScan _) _ (_ :>: _ :>: _ :>: IdxArgIdx d i :>: ArgsNil)
    -- Annotate the input with an index.
    -- Don't annotate the output. We don't fuse over the output of a normal scan,
    -- as the output of a scan is one longer than the input.
    -- We do fuse the other scans (scan' and scan1).
    = Just $ Right $ IdxArgNone :>: IdxArgNone :>: IdxArgIdx d i :>: IdxArgNone :>: ArgsNil
  setOpIndices _ (NScan _) _ _ = error "Missing indices for NScan"
  setOpIndices _ (NScan1 _) _ (_ :>: _ :>: IdxArgIdx d i :>: ArgsNil)
    = Just $ Right $ IdxArgNone :>: IdxArgIdx d i :>: IdxArgIdx d i :>: ArgsNil
  setOpIndices _ (NScan1 _) _ _ = error "Missing indices for NScan1"
  setOpIndices _ (NScan' _) _ (_ :>: _ :>: _ :>: IdxArgIdx d i :>: o :>: ArgsNil)
    = Just $ Right $ IdxArgNone :>: IdxArgNone :>: IdxArgIdx d i :>: IdxArgIdx d i :>: o :>: ArgsNil
  setOpIndices _ (NScan' _) _ _ = error "Missing indices for NScan'"
  setOpIndices indexVar NFold _ (_ :>: _ :>: _ :>: IdxArgIdx d i :>: ArgsNil)
    | Just i' <- indexVar d
    = Just $ Right $
      IdxArgNone :>: IdxArgNone :>: IdxArgIdx (d + 1) (i `TupRpair` TupRsingle (Var scalarTypeInt i')) :>: IdxArgIdx d i :>: ArgsNil
    | otherwise
    = Nothing
  setOpIndices _ NFold _ _ = error "Missing indices for NFold"
  setOpIndices indexVar NFold1 _ (_ :>: _ :>: IdxArgIdx d i :>: ArgsNil)
    | Just i' <- indexVar d
    = Just $ Right $
      IdxArgNone :>: IdxArgIdx (d + 1) (i `TupRpair` TupRsingle (Var scalarTypeInt i')) :>: IdxArgIdx d i :>: ArgsNil
    | otherwise
    = Nothing
  setOpIndices _ NFold1 _ _ = error "Missing indices for NFold1"
  setOpIndices indexVar NPermute (_ :>: _ :>: ArgArray _ (ArrayR shr _) _ _ :>: _) (_ :: IdxArgs idxEnv f)
    | Just i <- findIndex shr
    = Just $ Right $
      IdxArgNone :>: IdxArgNone :>: IdxArgIdx (rank shr) i :>: ArgsNil
    | otherwise
    = Nothing
    where
      findIndex :: ShapeR sh -> Maybe (ExpVars idxEnv sh)
      findIndex ShapeRz = Just TupRunit
      findIndex (ShapeRsnoc shr')
        | Just a <- findIndex shr'
        , Just b <- indexVar (rank shr')
        = Just $ a `TupRpair` TupRsingle (Var scalarTypeInt b)
        | otherwise = Nothing
  setOpIndices indexVar NPermute' (_ :>: ArgArray _ (ArrayR shr _) _ _ :>: _) (_ :: IdxArgs idxEnv f)
    | Just i <- findIndex shr
    = Just $ Right $
      IdxArgNone :>: IdxArgIdx (rank shr) i :>: ArgsNil
    | otherwise
    = Nothing
    where
      findIndex :: ShapeR sh -> Maybe (ExpVars idxEnv sh)
      findIndex ShapeRz = Just TupRunit
      findIndex (ShapeRsnoc shr')
        | Just a <- findIndex shr'
        , Just b <- indexVar (rank shr')
        = Just $ a `TupRpair` TupRsingle (Var scalarTypeInt b)
        | otherwise = Nothing

  getOpLoopDirections (NScan dir) _ (_ :>: _ :>: IdxArgIdx _ i :>: _)
    | _ `TupRpair` TupRsingle var <- i = [(varIdx var, dir')]
    where
      dir' = case dir of
        LeftToRight -> LoopAscending
        RightToLeft -> LoopDescending
  getOpLoopDirections (NScan1 dir) _ (_ :>: _ :>: IdxArgIdx _ i :>: _)
    | _ `TupRpair` TupRsingle var <- i = [(varIdx var, dir')]
    where
      dir' = case dir of
        LeftToRight -> LoopAscending
        RightToLeft -> LoopDescending
  getOpLoopDirections (NScan' dir) _ (_ :>: _ :>: _ :>: IdxArgIdx _ i :>: _)
    | _ `TupRpair` TupRsingle var <- i = [(varIdx var, dir')]
    where
      dir' = case dir of
        LeftToRight -> LoopAscending
        RightToLeft -> LoopDescending
  getOpLoopDirections NFold _ (_ :>: _ :>: IdxArgIdx _ i :>: _)
    | _ `TupRpair` TupRsingle var <- i = [(varIdx var, LoopMonotone)]
  getOpLoopDirections NFold1 _ (_ :>: IdxArgIdx _ i :>: _)
    | _ `TupRpair` TupRsingle var <- i = [(varIdx var, LoopMonotone)]
  getOpLoopDirections _ _ _ = []

                -- vvvv old vvv
                  -- 0 means maximal parallelism; each thread only gets 1 element, e.g. output of the first stage of 1-dimensional fold
                  -- 1 is segmented along the innermost dimension into nthreads equal parts, e.g. input of the first stage of 1-dimensional fold
                  -- 2 is one row for each thread
                  -- 3 is segmented along the second dimension, e.g. input of a fused folddim followed by first stage of 1-dimensional fold
                  -- 4 is 2 dimensions per thread, etc
                  -- note that this is about _logical_ threads; if there are less physical ones present then they will perform work stealing, so this is really the (minimum) size of each bucket in the work stealing queue
                -- ^^^^ old ^^^
-- data NativeILPVar = Dims InOut (Label Comp)
--                   | DepthPerThread InOut Label
--   deriving (Eq, Ord, Show)
-- pattern InDims, OutDims {- InDepth, OutDepth -}:: Label Comp -> Graph.Var NativeOp
-- pattern InDims   l = BackendSpecific (Dims            InArr l)
-- pattern OutDims  l = BackendSpecific (Dims           OutArr l)
-- pattern InDepth  l = BackendSpecific (DepthPerThread  InArr l)
-- pattern OutDepth l = BackendSpecific (DepthPerThread OutArr l)

-- TODO: factor out more common parts of mkGraph
-- TODO: do the TODO's in here, and also do them in the Interpreter\
-- TODO: constraints and bounds for the new variable(s)
-- TODO: remove commented out old code
instance MakesILP NativeOp where
  type BackendVar NativeOp = ()
  type BackendArg NativeOp = Int -- direction: used to separate clusters later, preventing accidental horizontal fusion of backpermutes
  defaultBA :: BackendArg NativeOp
  defaultBA = 0
  data BackendClusterArg NativeOp a = BCAN
  combineBackendClusterArg :: BackendClusterArg NativeOp (Out  sh e)
                           -> BackendClusterArg NativeOp (In   sh e)
                           -> BackendClusterArg NativeOp (Var' sh)
  combineBackendClusterArg _ _ = error "combineBackendClusterArg: Shouldn't be able to fuse."

<<<<<<< HEAD
  mkGraph :: Label Comp
          -> NativeOp args
          -> LabelledArgs env args
          -> State (BackendGraphState NativeOp env) ()
  mkGraph c@(Label i _) NBackpermute (_fun :>: L _ lIn :>: L _ lOut :>: ArgsNil) = do
    let bsIn  = getLabelArrDeps lIn
    let bsOut = getLabelArrDeps lOut
    wsIn <- use $ allWriters bsIn
    fusionILP.constraints %= (
      <> inputConstraints c wsIn
      <> ILP.var (InFoldSize c) .==. ILP.var (OutFoldSize c)
      <> allEqual ([ILP.int i] <>  readDirs (S.map (,c) bsIn))
      <> allEqual (               writeDirs (S.map (c,) bsOut))
      {- <> ILP.var (InDir c)      .==. ILP.int i -})
    fusionILP.bounds %= (<> defaultBounds bsIn c bsOut)
    -- Different order, so no in-place paths.

  -- mkGraph l@(Label i _) NBackpermute (_ :>: L (ArgArray In (ArrayR _shrI _) _ _) (_, lIns) :>: L (ArgArray Out (ArrayR shrO _) _ _) _ :>: ArgsNil) =
  --   Graph.Info
  --     mempty
  --     (    inputConstraints l lIns
  --       <> ILP.var (InFoldSize l) .==. ILP.var (OutFoldSize l)
  --       <> ILP.var (InDir l) .==. int i
  --       <> ILP.var (InDims l) .==. ILP.var (OutDims l)
  --       <> inrankifmanifest shrO l
  --         -- .+. timesN (int 3 .+. c (OutDir l))
  --         -- When we switch to gather, like in the paper, we need to add this term.
  --         -- 4 + dir is always positive, and this is exactly why we (elsewhere) define `n` as `5+(size nodes)`
  --         -- problem: this clashes with the assumption in 'inputConstraints' and 'finalise' that orders are at most n,
  --         -- so if we want this we need to change inputConstraints and finalise
  --       )-- <> c (InDims l) .+. int (rank shrO) .==. c (OutDims l) .+. int (rank shrI))
  --     (defaultBounds l)

  mkGraph c NGenerate (_fun :>: L _ lOut :>: ArgsNil) = do
    let bsOut = getLabelArrDeps lOut
    fusionILP.constraints %= (<> allEqual (writeDirs (S.map (c,) bsOut)))
    fusionILP.bounds %= (<> defaultBounds mempty c bsOut)
    -- No input, so no in-place paths.

  -- mkGraph l NGenerate (_ :>: L (ArgArray Out (ArrayR shr _) _ _) _ :>: ArgsNil) =
  --   Graph.Info
  --     mempty
  --     (outrankifmanifest shr l)
  --     (defaultBounds l)

  mkGraph c NMap (_fun :>: L _ lIn :>: L _ lOut :>: ArgsNil) = do
    let bsIn  = getLabelArrDeps lIn
    let bsOut = getLabelArrDeps lOut
    wsIn <- use $ allWriters $ getLabelArrDeps lIn
    fusionILP.constraints %= (
      <> inputConstraints c wsIn
      <> ILP.var (InFoldSize c) .==. ILP.var (OutFoldSize c)
      <> allEqual (readDirs (S.map (,c) bsIn) <> writeDirs (S.map (c,) bsOut))
      {- <> ILP.var (InDir c)      .==. ILP.var (OutDir c) -})
    fusionILP.bounds %= (<> defaultBounds bsIn c bsOut)
    fusionILP.inplacePaths %= (<> mkUnitInplacePaths 1 c lIn lOut)

  -- mkGraph l NMap (_ :>: L (ArgArray In (ArrayR shr _) _ _) (_, lIns) :>: _ :>: ArgsNil) =
  --   Graph.Info
  --     mempty
  --     (    inputConstraints l lIns
  --       <> ILP.var (InFoldSize l) .==. ILP.var (OutFoldSize l)
  --       <> ILP.var (InDir  l) .==. ILP.var (OutDir  l)
  --       <> ILP.var (InDims l) .==. ILP.var (OutDims l)
  --       <> inrankifmanifest shr l)
  --     (defaultBounds l)

  mkGraph c NPermute (_fun :>: L _ lTargets :>: L _ lLocks :>: L _ lIn :>: ArgsNil) = do
    let bsTargets = getLabelArrDeps lTargets
    let bsLocks   = getLabelArrDeps lLocks
    let bsIn      = getLabelArrDeps lIn
    wsTargets <- use $ allWriters bsTargets
    wsLocks   <- use $ allWriters bsLocks
    wsIn      <- use $ allWriters bsIn
    fusionILP %= (wsTargets <> wsLocks) `allBefore` c
    fusionILP.constraints %= (
      <> inputConstraints c wsIn
      <> ILP.var (InFoldSize c) .==. ILP.var (OutFoldSize c)
      {- <> ILP.var (InDir  c)     .==. ILP.int (-2) -}
      {- <> ILP.var (OutDir c)     .==. ILP.int (-3) -})
    fusionILP.bounds %= (<> foldMap (equal (-2) . (`ReadDir` c)) (bsTargets <> bsLocks <> bsIn)
                         <> foldMap (equal (-3) . WriteDir c)    (bsTargets <> bsLocks))

    -- No output, so no in-place paths.

  -- mkGraph l NPermute (_ :>: L _ (_, lTargets) :>: L _ (_, lLocks) :>: L (ArgArray In (ArrayR shr _) _ _) (_, lIns) :>: ArgsNil) =
  --   Graph.Info
  --     ( mempty & infusibleEdges .~ Set.map (-?> l) (lTargets <> lLocks)) -- add infusible edges from the producers of target and lock arrays to the permute
  --     (    inputConstraints l lIns
  --       <> ILP.var (InFoldSize l) .==. ILP.var (OutFoldSize l)
  --       <> ILP.var (InDims l) .==. int (rank shr)
  --       <> ILP.var (InDir  l) .==. int (-2)
  --       <> ILP.var (OutDir l) .==. int (-3)) -- Permute cannot fuse with its consumer
  --     ( lower (-2) (InDir l)
  --     <> upper (InDir l) (-1) ) -- default lowerbound for the input, but not for the output (as we set it to -3).

  mkGraph c NPermute' (L _ lTargets :>: L _ lIn :>: ArgsNil) = do
    let bsTargets = getLabelArrDeps lTargets
    let bsIn      = getLabelArrDeps lIn
    wsTargets <- use $ allWriters bsTargets
    wsIn      <- use $ allWriters bsIn
    fusionILP %= wsTargets `allBefore` c
    fusionILP.constraints %= (
      <> inputConstraints c wsIn
      <> ILP.var (InFoldSize c) .==. ILP.var (OutFoldSize c)
      {- <> ILP.var (InDir  c)     .==. ILP.int (-2) -}
      {- <> ILP.var (OutDir c)     .==. ILP.int (-3) -})
    fusionILP.bounds %= (<> foldMap (equal (-2) . (`ReadDir` c)) (bsTargets <> bsIn)
                         <> foldMap (equal (-3) . WriteDir c) bsTargets)
    -- No output, so no in-place paths.

  -- mkGraph l NPermute' (L _ (_, lTargets) :>: L (ArgArray In (ArrayR shr _) _ _) (_, lIns) :>: ArgsNil) =
  --   Graph.Info
  --     ( mempty & infusibleEdges .~ Set.map (-?> l) lTargets) -- add infusible edges from the producers of target array to the permute
  --     (    inputConstraints l lIns
  --       <> ILP.var (InFoldSize l) .==. ILP.var (OutFoldSize l)
  --       <> ILP.var (InDims l) .==. int (rank shr)
  --       <> ILP.var (InDir  l) .==. int (-2)
  --       <> ILP.var (OutDir l) .==. int (-3)) -- Permute cannot fuse with its consumer
  --     ( lower (-2) (InDir l)
  --     <> upper (InDir l) (-1) ) -- default lowerbound for the input, but not for the output (as we set it to -3).

  mkGraph c (NScan (dirToInt -> dir)) (_fun :>: _exp :>: L _ lIn :>: L _ lOut :>: ArgsNil) = do
    let bsIn  = getLabelArrDeps lIn
    let bsOut = getLabelArrDeps lOut
    wsIn <- use $ allWriters $ getLabelArrDeps lIn
    fusionILP.constraints %= (
      <> inputConstraints c wsIn
      <> ILP.var (InFoldSize c) .==. ILP.var (OutFoldSize c)
      {- <> ILP.var (InDir  c)     .==. ILP.int dir -}
      {- <> ILP.var (OutDir c)     .==. ILP.int (-3) -})
    fusionILP.bounds %= (<> foldMap (equal dir  . (`ReadDir` c)) bsIn
                         <> foldMap (equal (-3) . WriteDir c) bsOut)
    -- Output size is one larger, so no in-place paths.

  -- mkGraph l (NScan dir) (_ :>: _ :>: L (ArgArray In (ArrayR shr _) _ _) (_, lIns) :>: L _ (_, lOut) :>: ArgsNil) =
  --   Graph.Info
  --     -- Scan cannot fuse with its consumer, as the output is one larger than the input
  --     mempty
  --     (    inputConstraints l lIns
  --       <> ILP.var (InFoldSize l) .==. ILP.var (OutFoldSize l)
  --       <> ILP.var (InDir  l) .==. int dir'
  --       <> ILP.var (OutDir l) .==. int (-3)
  --       <> ILP.var (InDims l) .==. ILP.var (OutDims l)
  --       <> ILP.var (InDims l) .==. int (rank shr))
  --     ( lower (-2) (InDir l) <> lower (-3) (OutDir l) <> lower 0 (InDims l) <> lower 0 (OutDims l) )
  --   where
  --     dir' = case dir of
  --       LeftToRight -> -2
  --       RightToLeft -> -1

  mkGraph c (NScan1 (dirToInt -> dir)) (_fun :>: L _ lIn :>: L _ lOut :>: ArgsNil) = do
    let bsIn  = getLabelArrDeps lIn
    let bsOut = getLabelArrDeps lOut
    wsIn <- use $ allWriters bsIn
    fusionILP.constraints %= (
      <> inputConstraints c wsIn
      <> ILP.var (InFoldSize c) .==. ILP.var (OutFoldSize c)
      {- <> allEqual ([ILP.int dir] <> foldl (\e -> (:e) .  readDir . (,c)) [] bsIn
                                 <> foldl (\e -> (:e) . writeDir . (c,)) [] bsOut) -}
      {- <> ILP.var (InDir  c)     .==. ILP.int dir -}
      {- <> ILP.var (OutDir c)     .==. ILP.int dir -})
    fusionILP.bounds %= (<> foldMap (equal dir . (`ReadDir` c)) bsIn
                         <> foldMap (equal dir . WriteDir c) bsOut)
    fusionILP.inplacePaths %= (<> mkUnitInplacePaths 1 c lIn lOut)

  -- mkGraph l (NScan1 dir) (_ :>: L (ArgArray In (ArrayR shr _) _ _) (_, lIns) :>: _ :>: ArgsNil) =
  --   Graph.Info
  --     mempty
  --     (    inputConstraints l lIns
  --       <> ILP.var (InFoldSize l) .==. ILP.var (OutFoldSize l)
  --       <> ILP.var (InDir  l) .==. int dir'
  --       <> ILP.var (OutDir l) .==. int dir'
  --       <> ILP.var (InDims l) .==. ILP.var (OutDims l)
  --       <> ILP.var (InDims l) .==. int (rank shr))
  --     (defaultBounds l)
  --   where
  --     dir' = case dir of
  --       LeftToRight -> -2
  --       RightToLeft -> -1

  mkGraph c (NScan' (dirToInt -> dir)) (_fun :>: _exp :>: L _ lIn :>: L _ lOut1 :>: L _ lOut2 :>: ArgsNil) = do
    let bsIn   = getLabelArrDeps lIn
    let bsOut1 = getLabelArrDeps lOut1
    let bsOut2 = getLabelArrDeps lOut2
    wsIn <- use $ allWriters $ getLabelArrDeps lIn
    fusionILP.constraints %= (
      <> inputConstraints c wsIn
      <> ILP.var (InFoldSize c) .==. ILP.var (OutFoldSize c)
      {- <> allEqual ([ILP.int dir] <> readDirs  (S.map (,c) bsIn)
                                 <> writeDirs (S.map (c,) bsOut1)
                                 <> writeDirs (S.map (c,) bsOut2)) -}
      {- <> ILP.var (InDir  c)     .==. ILP.int dir -}
      {- <> ILP.var (OutDir c)     .==. ILP.int dir -})
    fusionILP.bounds %= (<> foldMap (equal dir . (`ReadDir` c)) bsIn
                         <> foldMap (equal dir . WriteDir c) (bsOut1 <> bsOut2))
    fusionILP.inplacePaths %= (<> mkUnitInplacePaths 1 c lIn lOut1)

  -- mkGraph l (NScan' dir) (_ :>: _ :>: L (ArgArray In (ArrayR shr _) _ _) (_, lIns) :>: _ :>: _ :>: ArgsNil) =
  --   Graph.Info
  --     mempty
  --     (    inputConstraints l lIns
  --       <> ILP.var (InFoldSize l) .==. ILP.var (OutFoldSize l)
  --       <> ILP.var (InDir  l) .==. int dir'
  --       -- TODO: Does this give a problem for the second output of scan' (the reduced values)?
  --       -- That array is one dimension lower.
  --       <> ILP.var (OutDir l) .==. int dir'
  --       <> ILP.var (InDims l) .==. ILP.var (OutDims l)
  --       <> ILP.var (InDims l) .==. int (rank shr))
  --     (defaultBounds l)
  --   where
  --     dir' = case dir of
  --       LeftToRight -> -2
  --       RightToLeft -> -1

  mkGraph c NFold (_fun :>: _exp :>: L _ lIn :>: L _ lOut :>: ArgsNil) = do
    let bsIn  = getLabelArrDeps lIn
    let bsOut = getLabelArrDeps lOut
    wsIn <- use $ allWriters bsIn
    fusionILP.constraints %= (
      <> inputConstraints c wsIn
      <> ILP.var (InFoldSize c) .==. ILP.var (OutFoldSize c)
      <> allEqual (readDirs (S.map (,c) bsIn) <> writeDirs (S.map (c,) bsOut))
      {- <> ILP.var (InDir  c)     .==. ILP.var (OutDir c) -})
    fusionILP.bounds %= (<> defaultBounds bsIn c bsOut)
  -- Not the same shape, so no in-place paths.

  -- mkGraph l NFold (_ :>: _ :>: L (ArgArray In (ArrayR (ShapeRsnoc shr) _) _ _) (_, lIns) :>: _ :>: ArgsNil) =
  --   Graph.Info
  --     mempty
  --     (    inputConstraints l lIns
  --       <> ILP.var (InFoldSize l) .==. int (_labelId l)
  --       <> ILP.var (InDir  l) .==. ILP.var (OutDir l)
  --       <> ILP.var (InDims l) .==. int 1 .+. ILP.var (OutDims l)
  --       -- <> foldMap (\lin -> fused lin l .==. int 1) lIns
  --       <> inrankifmanifest (ShapeRsnoc shr) l)
  --     (defaultBounds l)

  mkGraph c NFold1 (_fun :>: L _ lIn :>: L _ lOut :>: ArgsNil) = do
    let bsIn  = getLabelArrDeps lIn
    let bsOut = getLabelArrDeps lOut
    wsIn <- use $ allWriters bsIn
    fusionILP.constraints %= (
      <> inputConstraints c wsIn
      <> ILP.var (InFoldSize c) .==. ILP.int (c^.labelId)
      <> allEqual (readDirs (S.map (,c) bsIn) <> writeDirs (S.map (c,) bsOut))
      {- <> ILP.var (InDir  c)     .==. ILP.var (OutDir c) -})
    fusionILP.bounds %= (<> defaultBounds bsIn c bsOut)
  -- Not the same shape, so no in-place paths.

  -- mkGraph l NFold1 (_ :>: L (ArgArray In (ArrayR (ShapeRsnoc shr) _) _ _) (_, lIns) :>: _ :>: ArgsNil) =
  --   Graph.Info
  --     mempty
  --     (    inputConstraints l lIns
  --       <> ILP.var (InFoldSize l) .==. int (_labelId l)
  --       <> ILP.var (InDir  l) .==. ILP.var (OutDir l)
  --       <> ILP.var (InDims l) .==. int 1 .+. ILP.var (OutDims l)
  --       -- <> foldMap (\lin -> fused lin l .==. int 1) lIns
  --       <> inrankifmanifest (ShapeRsnoc shr) l)
  --     (defaultBounds l)

  labelLabelledArg :: M.Map (Graph.Var NativeOp) Int -> Label Comp -> LabelledArg env a -> LabelledArgOp NativeOp env a
  labelLabelledArg vars c (L x@(ArgArray In  _ _ _) y) = LOp x y (vars M.! ReadDir  (getLabelArrDep y) c)
  labelLabelledArg vars c (L x@(ArgArray Out _ _ _) y) = LOp x y (vars M.! WriteDir c (getLabelArrDep y))
=======
  mkGraph NBackpermute (_ :>: L (ArgArray In (ArrayR _shrI _) _ _) (_, lIns) :>: L (ArgArray Out (ArrayR shrO _) _ _) _ :>: ArgsNil) l@(Label i _) =
    Graph.Info
      mempty
      (    inputConstraints l lIns
        <> ILP.c (InFoldSize l) .==. ILP.c (OutFoldSize l)
        <> ILP.c (InDir l) .==. int i
        <> ILP.c (InDims l) .==. ILP.c (OutDims l)
        <> inrankifmanifest shrO l
          -- .+. timesN (int 3 .+. c (OutDir l)) 
          -- When we switch to gather, like in the paper, we need to add this term.
          -- 4 + dir is always positive, and this is exactly why we (elsewhere) define `n` as `5+(size nodes)`
          -- problem: this clashes with the assumption in 'inputConstraints' and 'finalise' that orders are at most n,
          -- so if we want this we need to change inputConstraints and finalise
        )-- <> c (InDims l) .+. int (rank shrO) .==. c (OutDims l) .+. int (rank shrI))
      (defaultBounds l)
  mkGraph NGenerate (_ :>: L (ArgArray Out (ArrayR shr _) _ _) _ :>: ArgsNil) l =
    Graph.Info
      mempty
      (outrankifmanifest shr l)
      (defaultBounds l)
  mkGraph NMap (_ :>: L (ArgArray In (ArrayR shr _) _ _) (_, lIns) :>: _ :>: ArgsNil) l =
    Graph.Info
      mempty
      (    inputConstraints l lIns
        <> ILP.c (InFoldSize l) .==. ILP.c (OutFoldSize l)
        <> ILP.c (InDir  l) .==. ILP.c (OutDir  l)
        <> ILP.c (InDims l) .==. ILP.c (OutDims l)
        <> inrankifmanifest shr l)
      (defaultBounds l)
  mkGraph NPermute (_ :>: L _ (_, lTargets) :>: L (ArgArray In (ArrayR shr _) _ _) (_, lIns) :>: ArgsNil) l =
    Graph.Info
      ( mempty & infusibleEdges .~ Set.map (-?> l) lTargets) -- add infusible edges from the producers of target array to the permute
      (    inputConstraints l lIns
        <> ILP.c (InFoldSize l) .==. ILP.c (OutFoldSize l)
        <> ILP.c (InDims l) .==. int (rank shr)
        <> ILP.c (InDir  l) .==. int (-2)
        <> ILP.c (OutDir l) .==. int (-3)) -- Permute cannot fuse with its consumer
      ( lower (-2) (InDir l)
      <> upper (InDir l) (-1) ) -- default lowerbound for the input, but not for the output (as we set it to -3). 
  mkGraph NPermute' (L _ (_, lTargets) :>: L (ArgArray In (ArrayR shr _) _ _) (_, lIns) :>: ArgsNil) l =
    Graph.Info
      ( mempty & infusibleEdges .~ Set.map (-?> l) lTargets) -- add infusible edges from the producers of target array to the permute
      (    inputConstraints l lIns
        <> ILP.c (InFoldSize l) .==. ILP.c (OutFoldSize l)
        <> ILP.c (InDims l) .==. int (rank shr)
        <> ILP.c (InDir  l) .==. int (-2)
        <> ILP.c (OutDir l) .==. int (-3)) -- Permute cannot fuse with its consumer
      ( lower (-2) (InDir l)
      <> upper (InDir l) (-1) ) -- default lowerbound for the input, but not for the output (as we set it to -3). 
  mkGraph (NScan dir) (_ :>: _ :>: L (ArgArray In (ArrayR shr _) _ _) (_, lIns) :>: L _ (_, lOut) :>: ArgsNil) l =
    Graph.Info
      -- Scan cannot fuse with its consumer, as the output is one larger than the input
      mempty
      (    inputConstraints l lIns
        <> ILP.c (InFoldSize l) .==. ILP.c (OutFoldSize l)
        <> ILP.c (InDir  l) .==. int dir'
        <> ILP.c (OutDir l) .==. int (-3)
        <> ILP.c (InDims l) .==. ILP.c (OutDims l)
        <> ILP.c (InDims l) .==. int (rank shr))
      ( lower (-2) (InDir l) <> lower (-3) (OutDir l) <> lower 0 (InDims l) <> lower 0 (OutDims l) )
    where
      dir' = case dir of
        LeftToRight -> -2
        RightToLeft -> -1
  mkGraph (NScan1 dir) (_ :>: L (ArgArray In (ArrayR shr _) _ _) (_, lIns) :>: _ :>: ArgsNil) l =
    Graph.Info
      mempty
      (    inputConstraints l lIns
        <> ILP.c (InFoldSize l) .==. ILP.c (OutFoldSize l)
        <> ILP.c (InDir  l) .==. int dir'
        <> ILP.c (OutDir l) .==. int dir'
        <> ILP.c (InDims l) .==. ILP.c (OutDims l)
        <> ILP.c (InDims l) .==. int (rank shr))
      (defaultBounds l)
    where
      dir' = case dir of
        LeftToRight -> -2
        RightToLeft -> -1
  mkGraph (NScan' dir) (_ :>: _ :>: L (ArgArray In (ArrayR shr _) _ _) (_, lIns) :>: _ :>: _ :>: ArgsNil) l =
    Graph.Info
      mempty
      (    inputConstraints l lIns
        <> ILP.c (InFoldSize l) .==. ILP.c (OutFoldSize l)
        <> ILP.c (InDir  l) .==. int dir'
        -- TODO: Does this give a problem for the second output of scan' (the reduced values)?
        -- That array is one dimension lower.
        <> ILP.c (OutDir l) .==. int dir'
        <> ILP.c (InDims l) .==. ILP.c (OutDims l)
        <> ILP.c (InDims l) .==. int (rank shr))
      (defaultBounds l)
    where
      dir' = case dir of
        LeftToRight -> -2
        RightToLeft -> -1
  mkGraph NFold (_ :>: _ :>: L (ArgArray In (ArrayR (ShapeRsnoc shr) _) _ _) (_, lIns) :>: _ :>: ArgsNil) l =
    Graph.Info
      mempty
      (    inputConstraints l lIns
        <> ILP.c (InFoldSize l) .==. int (_labelId l)
        <> ILP.c (InDir  l) .==. ILP.c (OutDir l)
        <> ILP.c (InDims l) .==. int 1 .+. ILP.c (OutDims l)
        -- <> foldMap (\lin -> fused lin l .==. int 1) lIns
        <> inrankifmanifest (ShapeRsnoc shr) l)
      (defaultBounds l)
  mkGraph NFold1 (_ :>: L (ArgArray In (ArrayR (ShapeRsnoc shr) _) _ _) (_, lIns) :>: _ :>: ArgsNil) l =
    Graph.Info
      mempty
      (    inputConstraints l lIns
        <> ILP.c (InFoldSize l) .==. int (_labelId l)
        <> ILP.c (InDir  l) .==. ILP.c (OutDir l)
        <> ILP.c (InDims l) .==. int 1 .+. ILP.c (OutDims l)
        -- <> foldMap (\lin -> fused lin l .==. int 1) lIns
        <> inrankifmanifest (ShapeRsnoc shr) l)
      (defaultBounds l)

  labelLabelledArg :: M.Map (Graph.Var NativeOp) Int -> Label -> LabelledArg env a -> LabelledArgOp NativeOp env a
  labelLabelledArg vars l (L x@(ArgArray In  _ _ _) y) = LOp x y (vars M.! InDir  l)
  labelLabelledArg vars l (L x@(ArgArray Out _ _ _) y) = LOp x y (vars M.! OutDir l)
>>>>>>> 24ecba30
  labelLabelledArg _ _ (L x y) = LOp x y 0

  getClusterArg :: LabelledArgOp NativeOp env a -> BackendClusterArg NativeOp a
  getClusterArg LOp{} = BCAN

  -- For each label: If the output is manifest, then its direction is negative (i.e. not in a backpermuted order)
  finalize :: FusionGraph -> Constraint NativeOp
  finalize g = foldMap (\(w,b) -> timesN (manifest b) .>. ILP.var (WriteDir w b)) (g^.writeEdges)

  encodeBackendClusterArg BCAN = intHost $(hashQ ("BCAN" :: String))

inputConstraints :: Label Comp -> Labels Comp -> Constraint NativeOp
inputConstraints c = foldMap $ \wIn ->
    --             timesN (fused lIn l) .>=. ILP.var (InDims l) .-. ILP.var (OutDims lIn)
    -- <> (-1) .*. timesN (fused lIn l) .<=. ILP.var (InDims l) .-. ILP.var (OutDims lIn)
                timesN (fused (wIn, c)) .>=. ILP.var (InFoldSize c) .-. ILP.var (OutFoldSize wIn)
    <> (-1) .*. timesN (fused (wIn, c)) .<=. ILP.var (InFoldSize c) .-. ILP.var (OutFoldSize wIn)

defaultBounds :: Labels GVal -> Label Comp -> Labels GVal -> Bounds NativeOp
defaultBounds bsIn c bsOut = foldMap (lower (-2) . (`ReadDir` c)) bsIn
                          <> foldMap (lower (-2) . WriteDir c) bsOut

instance NFData' (BackendClusterArg NativeOp) where
  rnf' :: BackendClusterArg NativeOp a -> ()
  rnf' !_ = ()

instance ShrinkArg (BackendClusterArg NativeOp) where
  shrinkArg :: SubArg t t' -> BackendClusterArg NativeOp t -> BackendClusterArg NativeOp t'
  shrinkArg _ BCAN = BCAN
  deadArg :: BackendClusterArg NativeOp (Out sh e) -> BackendClusterArg NativeOp (Var' sh)
  deadArg BCAN = BCAN

shrToTypeR :: ShapeR sh -> TypeR sh
shrToTypeR ShapeRz = TupRunit
shrToTypeR (ShapeRsnoc shr) = TupRpair (shrToTypeR shr) (TupRsingle scalarType)


dirToInt :: Direction -> Int
dirToInt LeftToRight = -2
dirToInt RightToLeft = -1<|MERGE_RESOLUTION|>--- conflicted
+++ resolved
@@ -130,25 +130,7 @@
     = Exec (NScan1 dir) (f :>: i :>: o :>: ArgsNil)
   mkScan' dir f seed i@(ArgArray In (ArrayR shr ty) sh buf) o1 o2
     = Exec (NScan' dir) (f :>: seed :>: i :>: o1 :>: o2 :>: ArgsNil)
-<<<<<<< HEAD
-  mkPermute     (Just a) b@(ArgArray _ (ArrayR shr _) sh _) c
-    | DeclareVars lhs w lock <- declareVars $ buffersR $ TupRsingle scalarTypeWord8
-    = aletUnique lhs
-        (Alloc shr scalarTypeWord8 $ groundToExpVar (shapeType shr) sh)
-        $ alet LeftHandSideUnit
-          (Exec NGenerate ( -- TODO: The old pipeline used a 'memset 0' instead, which sounds faster...
-                ArgFun (Lam (LeftHandSideWildcard (shapeType shr)) $ Body $ Const scalarTypeWord8 0)
-            :>: ArgArray Out (ArrayR shr (TupRsingle scalarTypeWord8)) (weakenVars w sh) (lock weakenId)
-            :>: ArgsNil))
-          (Exec NPermute (
-                weaken w a
-            :>: weaken w b
-            :>: ArgArray Mut (ArrayR shr (TupRsingle scalarTypeWord8)) (weakenVars w sh) (lock weakenId)
-            :>: weaken w c
-            :>: ArgsNil))
-=======
   mkPermute (Just a) b c = Exec NPermute (a :>: b :>: c :>: ArgsNil)
->>>>>>> 24ecba30
   mkPermute Nothing a b = Exec NPermute' (a :>: b :>: ArgsNil)
   mkFold a (Just seed) b c = Exec NFold (a :>: seed :>: b :>: c :>: ArgsNil)
   mkFold a Nothing b c = Exec NFold1 (a :>: b :>: c :>: ArgsNil)
@@ -297,7 +279,6 @@
                            -> BackendClusterArg NativeOp (Var' sh)
   combineBackendClusterArg _ _ = error "combineBackendClusterArg: Shouldn't be able to fuse."
 
-<<<<<<< HEAD
   mkGraph :: Label Comp
           -> NativeOp args
           -> LabelledArgs env args
@@ -365,20 +346,17 @@
   --       <> inrankifmanifest shr l)
   --     (defaultBounds l)
 
-  mkGraph c NPermute (_fun :>: L _ lTargets :>: L _ lLocks :>: L _ lIn :>: ArgsNil) = do
+  mkGraph c NPermute (_fun :>: L _ lTargets :>: L _ lLocks :>: ArgsNil) = do
     let bsTargets = getLabelArrDeps lTargets
     let bsLocks   = getLabelArrDeps lLocks
-    let bsIn      = getLabelArrDeps lIn
     wsTargets <- use $ allWriters bsTargets
     wsLocks   <- use $ allWriters bsLocks
-    wsIn      <- use $ allWriters bsIn
     fusionILP %= (wsTargets <> wsLocks) `allBefore` c
     fusionILP.constraints %= (
-      <> inputConstraints c wsIn
       <> ILP.var (InFoldSize c) .==. ILP.var (OutFoldSize c)
       {- <> ILP.var (InDir  c)     .==. ILP.int (-2) -}
       {- <> ILP.var (OutDir c)     .==. ILP.int (-3) -})
-    fusionILP.bounds %= (<> foldMap (equal (-2) . (`ReadDir` c)) (bsTargets <> bsLocks <> bsIn)
+    fusionILP.bounds %= (<> foldMap (equal (-2) . (`ReadDir` c)) (bsTargets <> bsLocks)
                          <> foldMap (equal (-3) . WriteDir c)    (bsTargets <> bsLocks))
 
     -- No output, so no in-place paths.
@@ -562,126 +540,6 @@
   labelLabelledArg :: M.Map (Graph.Var NativeOp) Int -> Label Comp -> LabelledArg env a -> LabelledArgOp NativeOp env a
   labelLabelledArg vars c (L x@(ArgArray In  _ _ _) y) = LOp x y (vars M.! ReadDir  (getLabelArrDep y) c)
   labelLabelledArg vars c (L x@(ArgArray Out _ _ _) y) = LOp x y (vars M.! WriteDir c (getLabelArrDep y))
-=======
-  mkGraph NBackpermute (_ :>: L (ArgArray In (ArrayR _shrI _) _ _) (_, lIns) :>: L (ArgArray Out (ArrayR shrO _) _ _) _ :>: ArgsNil) l@(Label i _) =
-    Graph.Info
-      mempty
-      (    inputConstraints l lIns
-        <> ILP.c (InFoldSize l) .==. ILP.c (OutFoldSize l)
-        <> ILP.c (InDir l) .==. int i
-        <> ILP.c (InDims l) .==. ILP.c (OutDims l)
-        <> inrankifmanifest shrO l
-          -- .+. timesN (int 3 .+. c (OutDir l)) 
-          -- When we switch to gather, like in the paper, we need to add this term.
-          -- 4 + dir is always positive, and this is exactly why we (elsewhere) define `n` as `5+(size nodes)`
-          -- problem: this clashes with the assumption in 'inputConstraints' and 'finalise' that orders are at most n,
-          -- so if we want this we need to change inputConstraints and finalise
-        )-- <> c (InDims l) .+. int (rank shrO) .==. c (OutDims l) .+. int (rank shrI))
-      (defaultBounds l)
-  mkGraph NGenerate (_ :>: L (ArgArray Out (ArrayR shr _) _ _) _ :>: ArgsNil) l =
-    Graph.Info
-      mempty
-      (outrankifmanifest shr l)
-      (defaultBounds l)
-  mkGraph NMap (_ :>: L (ArgArray In (ArrayR shr _) _ _) (_, lIns) :>: _ :>: ArgsNil) l =
-    Graph.Info
-      mempty
-      (    inputConstraints l lIns
-        <> ILP.c (InFoldSize l) .==. ILP.c (OutFoldSize l)
-        <> ILP.c (InDir  l) .==. ILP.c (OutDir  l)
-        <> ILP.c (InDims l) .==. ILP.c (OutDims l)
-        <> inrankifmanifest shr l)
-      (defaultBounds l)
-  mkGraph NPermute (_ :>: L _ (_, lTargets) :>: L (ArgArray In (ArrayR shr _) _ _) (_, lIns) :>: ArgsNil) l =
-    Graph.Info
-      ( mempty & infusibleEdges .~ Set.map (-?> l) lTargets) -- add infusible edges from the producers of target array to the permute
-      (    inputConstraints l lIns
-        <> ILP.c (InFoldSize l) .==. ILP.c (OutFoldSize l)
-        <> ILP.c (InDims l) .==. int (rank shr)
-        <> ILP.c (InDir  l) .==. int (-2)
-        <> ILP.c (OutDir l) .==. int (-3)) -- Permute cannot fuse with its consumer
-      ( lower (-2) (InDir l)
-      <> upper (InDir l) (-1) ) -- default lowerbound for the input, but not for the output (as we set it to -3). 
-  mkGraph NPermute' (L _ (_, lTargets) :>: L (ArgArray In (ArrayR shr _) _ _) (_, lIns) :>: ArgsNil) l =
-    Graph.Info
-      ( mempty & infusibleEdges .~ Set.map (-?> l) lTargets) -- add infusible edges from the producers of target array to the permute
-      (    inputConstraints l lIns
-        <> ILP.c (InFoldSize l) .==. ILP.c (OutFoldSize l)
-        <> ILP.c (InDims l) .==. int (rank shr)
-        <> ILP.c (InDir  l) .==. int (-2)
-        <> ILP.c (OutDir l) .==. int (-3)) -- Permute cannot fuse with its consumer
-      ( lower (-2) (InDir l)
-      <> upper (InDir l) (-1) ) -- default lowerbound for the input, but not for the output (as we set it to -3). 
-  mkGraph (NScan dir) (_ :>: _ :>: L (ArgArray In (ArrayR shr _) _ _) (_, lIns) :>: L _ (_, lOut) :>: ArgsNil) l =
-    Graph.Info
-      -- Scan cannot fuse with its consumer, as the output is one larger than the input
-      mempty
-      (    inputConstraints l lIns
-        <> ILP.c (InFoldSize l) .==. ILP.c (OutFoldSize l)
-        <> ILP.c (InDir  l) .==. int dir'
-        <> ILP.c (OutDir l) .==. int (-3)
-        <> ILP.c (InDims l) .==. ILP.c (OutDims l)
-        <> ILP.c (InDims l) .==. int (rank shr))
-      ( lower (-2) (InDir l) <> lower (-3) (OutDir l) <> lower 0 (InDims l) <> lower 0 (OutDims l) )
-    where
-      dir' = case dir of
-        LeftToRight -> -2
-        RightToLeft -> -1
-  mkGraph (NScan1 dir) (_ :>: L (ArgArray In (ArrayR shr _) _ _) (_, lIns) :>: _ :>: ArgsNil) l =
-    Graph.Info
-      mempty
-      (    inputConstraints l lIns
-        <> ILP.c (InFoldSize l) .==. ILP.c (OutFoldSize l)
-        <> ILP.c (InDir  l) .==. int dir'
-        <> ILP.c (OutDir l) .==. int dir'
-        <> ILP.c (InDims l) .==. ILP.c (OutDims l)
-        <> ILP.c (InDims l) .==. int (rank shr))
-      (defaultBounds l)
-    where
-      dir' = case dir of
-        LeftToRight -> -2
-        RightToLeft -> -1
-  mkGraph (NScan' dir) (_ :>: _ :>: L (ArgArray In (ArrayR shr _) _ _) (_, lIns) :>: _ :>: _ :>: ArgsNil) l =
-    Graph.Info
-      mempty
-      (    inputConstraints l lIns
-        <> ILP.c (InFoldSize l) .==. ILP.c (OutFoldSize l)
-        <> ILP.c (InDir  l) .==. int dir'
-        -- TODO: Does this give a problem for the second output of scan' (the reduced values)?
-        -- That array is one dimension lower.
-        <> ILP.c (OutDir l) .==. int dir'
-        <> ILP.c (InDims l) .==. ILP.c (OutDims l)
-        <> ILP.c (InDims l) .==. int (rank shr))
-      (defaultBounds l)
-    where
-      dir' = case dir of
-        LeftToRight -> -2
-        RightToLeft -> -1
-  mkGraph NFold (_ :>: _ :>: L (ArgArray In (ArrayR (ShapeRsnoc shr) _) _ _) (_, lIns) :>: _ :>: ArgsNil) l =
-    Graph.Info
-      mempty
-      (    inputConstraints l lIns
-        <> ILP.c (InFoldSize l) .==. int (_labelId l)
-        <> ILP.c (InDir  l) .==. ILP.c (OutDir l)
-        <> ILP.c (InDims l) .==. int 1 .+. ILP.c (OutDims l)
-        -- <> foldMap (\lin -> fused lin l .==. int 1) lIns
-        <> inrankifmanifest (ShapeRsnoc shr) l)
-      (defaultBounds l)
-  mkGraph NFold1 (_ :>: L (ArgArray In (ArrayR (ShapeRsnoc shr) _) _ _) (_, lIns) :>: _ :>: ArgsNil) l =
-    Graph.Info
-      mempty
-      (    inputConstraints l lIns
-        <> ILP.c (InFoldSize l) .==. int (_labelId l)
-        <> ILP.c (InDir  l) .==. ILP.c (OutDir l)
-        <> ILP.c (InDims l) .==. int 1 .+. ILP.c (OutDims l)
-        -- <> foldMap (\lin -> fused lin l .==. int 1) lIns
-        <> inrankifmanifest (ShapeRsnoc shr) l)
-      (defaultBounds l)
-
-  labelLabelledArg :: M.Map (Graph.Var NativeOp) Int -> Label -> LabelledArg env a -> LabelledArgOp NativeOp env a
-  labelLabelledArg vars l (L x@(ArgArray In  _ _ _) y) = LOp x y (vars M.! InDir  l)
-  labelLabelledArg vars l (L x@(ArgArray Out _ _ _) y) = LOp x y (vars M.! OutDir l)
->>>>>>> 24ecba30
   labelLabelledArg _ _ (L x y) = LOp x y 0
 
   getClusterArg :: LabelledArgOp NativeOp env a -> BackendClusterArg NativeOp a
