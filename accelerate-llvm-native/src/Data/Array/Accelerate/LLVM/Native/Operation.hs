--- conflicted
+++ resolved
@@ -57,21 +57,11 @@
 import qualified Data.Map as M
 import qualified Data.Set as S
 import Data.Array.Accelerate.Trafo.Exp.Substitution
-<<<<<<< HEAD
-import Data.Array.Accelerate.Trafo.Desugar (desugarAlloc)
-import Data.Array.Accelerate.Trafo.Exp.Bounds.ArrayInstr
+import Control.Monad.State.Strictimport Data.Array.Accelerate.Trafo.Exp.Bounds.ArrayInstr
 import Data.Array.Accelerate.Trafo.Exp.Bounds.Optimize.ArrayInstr
 
-import Data.Array.Accelerate.AST.Idx (Idx(..))
-import Data.Array.Accelerate.Pretty.Operation (prettyFun)
-import Data.Array.Accelerate.Pretty.Exp (Val (Push))
-import Prettyprinter (pretty)
-import Unsafe.Coerce (unsafeCoerce)
-=======
-import Control.Monad.State.Strict
 import Data.Foldable (fold)
 import Data.Array.Accelerate.Analysis.Match ((:~:)(Refl))
->>>>>>> 7db2c0e6
 
 data NativeOp t where
   NMap         :: NativeOp (Fun' (s -> t)    -> In sh s -> Out sh  t -> ())
