#ifdef __linux__
// Define this to get access to thread affinities.
// We only set thread affinities on Linux, since macOS does not support this.
#define _GNU_SOURCE
#endif

#include "types.h"
#include <unistd.h>
#include <sched.h>

struct RuntimeLib accelerate_runtime_lib = (struct RuntimeLib){
  .accelerate_buffer_alloc = accelerate_buffer_alloc,
  .accelerate_buffer_release = accelerate_buffer_release,
  .accelerate_buffer_retain = accelerate_buffer_retain,
  .accelerate_ref_release = accelerate_ref_release,
  .accelerate_ref_retain = accelerate_ref_retain,
  .accelerate_ref_write_buffer = accelerate_ref_write_buffer,
  .accelerate_schedule = accelerate_schedule,
  .accelerate_schedule_after = accelerate_schedule_after,
  .accelerate_schedule_after_or = accelerate_schedule_after_or,
  .accelerate_signal_resolve = accelerate_signal_resolve,
  .hs_try_putmvar = hs_try_putmvar
};

static void accelerate_parker_maybe_park(struct ThreadParker *parker) {
  pthread_mutex_lock(&parker->lock);
  atomic_store_explicit(&parker->any_sleeping, 1, memory_order_release);
}
static void accelerate_parker_confirm_park(struct ThreadParker *parker) {
  pthread_cond_wait(&parker->cond_var, &parker->lock);
  // Note that spurious wakes may happen, but that's not a big problem.
  // We'll just check the queue a few times then, and then park again.
  pthread_mutex_unlock(&parker->lock);
}
static void accelerate_parker_cancel_park(struct ThreadParker *parker) {
  pthread_mutex_unlock(&parker->lock);
  // Note: we cannot change parker->any_sleeping here, as that may prevent other threads from waking up.
}
void accelerate_parker_wake_all(struct ThreadParker *parker) {
  pthread_mutex_lock(&parker->lock);
  // TODO: We need to perform this check inside the critical section to avoid
  // a race condition. However, this does increase lock contention, so ideally
  // we should find a better solution for this. For now, this at least makes it
  // sound.
  if (atomic_load_explicit(&parker->any_sleeping, memory_order_acquire) == 0) {
    // No thread is sleeping
    pthread_mutex_unlock(&parker->lock);
    return;
  }
  atomic_store_explicit(&parker->any_sleeping, 0, memory_order_release);
  pthread_cond_broadcast(&parker->cond_var);
  pthread_mutex_unlock(&parker->lock);
}

#define ATTEMPTS 16

void* accelerate_worker(void *data_packed) {
  struct Workers *workers = accelerate_unpack_ptr((uintptr_t) data_packed);
  uint16_t thread_idx = accelerate_unpack_tag((uintptr_t) data_packed);

  unsigned int attempts_remaining = ATTEMPTS;

#ifdef __linux__
  {
    cpu_set_t cpuset;
    CPU_ZERO(&cpuset);
    CPU_SET(thread_idx, &cpuset);

    pthread_t current_thread = pthread_self();    
    pthread_setaffinity_np(current_thread, sizeof(cpu_set_t), &cpuset);
  }
#endif

  struct Task task;
  task.program = NULL;
  task.location = 0;
  while (true) {
    if (attempts_remaining == 0) {
      accelerate_parker_maybe_park(&workers->scheduler.parker);
    }
    if (task.program == NULL) {
      task = accelerate_dequeue(workers);
    }

    if (task.program != NULL) {
      if (attempts_remaining == 0) {
        accelerate_parker_cancel_park(&workers->scheduler.parker);
      }
      struct KernelLaunch* kernel = task.program->run(&accelerate_runtime_lib, workers, thread_idx, task.program, task.location);
      if (kernel == NULL) {
        accelerate_program_release(task.program);
        task.program = NULL;
        task.location = 0;
      } else {
        // Initialize kernel memory and check if the kernel should be executed in parallel.
        unsigned char parallel =
          kernel->work_function(kernel, workers->locks, 0xFFFFFFFF);

        // start_task from the Work Assisting paper
        if (parallel == 1) {
          atomic_store_explicit(&workers->scheduler.activities[thread_idx], accelerate_pack(kernel, 0), memory_order_release);
          accelerate_parker_wake_all(&workers->scheduler.parker);
        }
        kernel->work_function(kernel, workers->locks, 0);
        // Keep track of whether this was the last thread working on the kernel
        bool is_last;
        if (parallel == 1) {
          // signal_task_empty from the Work Assisting paper,
          // and end_task
          // Note that in the paper, the work function calls this function.
          // In this implementation, this happens here.
          // This simplifies the code generation for work function (which are compiled via LLVM),
          // and allows us to combine the decrement of active_threads from end_task.
          uintptr_t old = atomic_exchange_explicit(
            &workers->scheduler.activities[thread_idx],
            accelerate_pack(NULL, 0),
            memory_order_relaxed
          );
          if (accelerate_unpack_ptr(old) == kernel) {
            // Move the reference count from the pointer to the task object,
            // and decrement the reference count by one.
            // This combines the atomic_fetch_add in signal_task_empty with the one in end_task
            uint16_t count = accelerate_unpack_tag(old);
            if (count == 0) {
              // No other thread has assisted. No need to update the reference count.
              // Since there is no other thread, we know this is also th last thread.
              is_last = true;
            } else {
              int32_t remaining_threads = atomic_fetch_add_explicit(
                &kernel->active_threads,
                // The + 1 from signal_task_empty cancels out with the -1 in end_task
                count,
                memory_order_acq_rel
              );
              is_last = -remaining_threads == count;
            }
          } else {
            // Decrement active_threads (end_task in the Work Assisting paper)
            int32_t remaining_threads = atomic_fetch_add_explicit(
              &kernel->active_threads,
              -1,
              memory_order_acq_rel
            );
            is_last = remaining_threads == 1;
          }
        } else {
          // This kernel was executed by a single thread, so this is definitely the last thread.
          is_last = true;
        }

        if (is_last) {
          // The last thread executes the finish function.
          // First, execute the finish procedure of the kernel:
          kernel->work_function(kernel, workers->locks, 0xFFFFFFFE);
          // Then continue the program after this kernel, via
          // program_continuation in the KernelLaunch structure.
          task.program = kernel->program;
          task.location = kernel->program_continuation;
        } else {
          task.program = NULL;
          task.location = 0;
        }
      }
      attempts_remaining = ATTEMPTS;
      continue;
    }

    // Try assisting with the data-parallel activity (KernelLaunch) from another thread.
    // try_assist from the Work Assisting paper
    uint16_t thread_count = workers->thread_count;
    int16_t inc = (thread_idx % 2 == 0) ? 1 : -1;
    int16_t other_thread = thread_idx;
    bool workassisting_found = false;
    while (true) {
      other_thread += inc;
      while (other_thread >= thread_count) other_thread -= thread_count;
      if (other_thread < 0) other_thread += thread_count;
      if (other_thread == thread_idx) break;

      _Atomic(uintptr_t) *ptr = &workers->scheduler.activities[other_thread];
      if (atomic_load_explicit(ptr, memory_order_relaxed) == 0) continue;
      uintptr_t activity = atomic_fetch_add_explicit(ptr, accelerate_pack(NULL, 1), memory_order_acquire);
      struct KernelLaunch *kernel = accelerate_unpack_ptr(activity);
      if (kernel == NULL) continue;
      // We found a data-parallel activity where we can assist!
      if (attempts_remaining == 0) {
        accelerate_parker_cancel_park(&workers->scheduler.parker);
      }
<<<<<<< HEAD
      kernel->work_function(kernel, 0);
=======
      kernel->work_function(kernel, workers->locks, 0);
>>>>>>> 7b733ed0
      // signal_task_empty from the Work Assisting paper,
      // and end_task
      // Similar to above, signal_task_empty happens here instead of in the work function.
      // The same reasoning as above applies here.
      uintptr_t old = atomic_load_explicit(ptr, memory_order_relaxed);
      bool is_last;
      while (true) {
        if (accelerate_unpack_ptr(old) != kernel) {
          // Another thread has moved the reference count.
          // We now only need to decrement the reference count for this thread.
          int32_t remaining_threads = atomic_fetch_add_explicit(
            &kernel->active_threads,
            -1,
            memory_order_acq_rel
          );
          is_last = remaining_threads == 1;
          break;
        }
        if (atomic_compare_exchange_weak_explicit(ptr, &old, accelerate_pack(NULL, 0), memory_order_relaxed, memory_order_relaxed)) {
          // Move the reference count from the pointer to the task object.
          int32_t remaining_threads = atomic_fetch_add_explicit(&kernel->active_threads, accelerate_unpack_tag(old), memory_order_acq_rel);
          is_last = -remaining_threads == accelerate_unpack_tag(old);
          break;
        }
      }
      if (is_last) {
        // The last thread executes the finish function.
        // First, execute the finish procedure of the kernel:
        kernel->work_function(kernel, workers->locks, 0xFFFFFFFE);
        // Then continue the program after this kernel, via
        // program_continuation in the KernelLaunch structure.
        task.program = kernel->program;
        task.location = kernel->program_continuation;
      }
      attempts_remaining = ATTEMPTS;
      workassisting_found = true;
      break;
    }
    if (workassisting_found) continue;

    // No task or data-parallel activity available.
    if (attempts_remaining == 0) {
      accelerate_parker_confirm_park(&workers->scheduler.parker);
      attempts_remaining = ATTEMPTS;
    } else {
      if (attempts_remaining < ATTEMPTS / 2) {
        sched_yield();
      }
      attempts_remaining -= 1;
    }
  }
}

struct Workers* accelerate_start_workers(uint64_t thread_count) {
  struct Workers *workers = malloc(sizeof(struct Workers));

  workers->scheduler.queue = accelerate_queue_new();
  if (pthread_mutex_init(&workers->scheduler.parker.lock, NULL) != 0) {
    perror("Accelerate runtime: could not initialize mutex.");                                        
    exit(1);      
  }
  if (pthread_cond_init(&workers->scheduler.parker.cond_var, NULL) != 0) {                                    
    perror("Accelerate runtime: could not initialize pthread cond var.");                                        
    exit(1);                                                                    
  }

  workers->scheduler.activities = malloc(sizeof(uintptr_t) * thread_count);

  workers->thread_count = thread_count;

  // ACCELERATE_LOCK_ARRAY_SIZE is measured in bits, convert to bytes.
  workers->locks = calloc(ACCELERATE_LOCK_ARRAY_SIZE / 8, 1);

  for (uint64_t i = 0; i < thread_count; i++) {
    workers->scheduler.activities[i] = 0;
  }

  for (uint64_t i = 0; i < thread_count; i++) {
    // TODO: Check if setting thread affinities helps
    pthread_t worker_thread;
    uintptr_t data = accelerate_pack(workers, i);
    pthread_create(&worker_thread, NULL, accelerate_worker, (void*) data);
  }

  return workers;
}<|MERGE_RESOLUTION|>--- conflicted
+++ resolved
@@ -186,11 +186,7 @@
       if (attempts_remaining == 0) {
         accelerate_parker_cancel_park(&workers->scheduler.parker);
       }
-<<<<<<< HEAD
-      kernel->work_function(kernel, 0);
-=======
       kernel->work_function(kernel, workers->locks, 0);
->>>>>>> 7b733ed0
       // signal_task_empty from the Work Assisting paper,
       // and end_task
       // Similar to above, signal_task_empty happens here instead of in the work function.
