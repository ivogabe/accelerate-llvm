# For more information, see: https://github.com/commercialhaskell/stack/blob/release/doc/yaml_configuration.md
# vim: nospell

resolver: lts-6.1

packages:
- 'accelerate-llvm'
- 'accelerate-llvm-native'
- 'accelerate-llvm-ptx'
# - 'accelerate-llvm-multidev'

# extra-deps:
- location:
    git:    https://github.com/AccelerateHS/accelerate.git
<<<<<<< HEAD
    commit: 868c372012cccdf453f5653ecfa40f11545e0150
  extra-dep: true

- location:
    git:    https://github.com/tmcdonell/cuda.git
    commit: d4ce36da07f510b7fcc994f86557af7d6b16c8f2
=======
    commit: f4a9559f41ec35a820a7b73241c102ec1936c312
>>>>>>> 6b2bd4fb
  extra-dep: true

extra-deps:
- 'chaselev-deque-0.5.0.5'
- 'libffi-0.1'
- 'unique-0'

# update utils/cabal_macros.h whenever these versions are changed
- 'llvm-general-3.5.1.2'
- 'llvm-general-pure-3.5.1.0'

# Override default flag values for local packages and extra-deps
flags:
  accelerate:
    unsafe-checks: false
    bounds-checks: true
    debug: true
    internal-checks: false
  accelerate-llvm:
    debug: true
    chase-lev: true
  accelerate-llvm-native:
    debug: true
  accelerate-llvm-ptx:
    debug: true
    libnvvm: false
  llvm-general:
    shared-llvm: true

# Extra package databases containing global packages
extra-package-dbs: []

# Control whether we use the GHC we find on the path
# system-ghc: true

# Require a specific version of stack, using version ranges
# require-stack-version: -any # Default
# require-stack-version: >= 0.1.4.0

# Override the architecture used by stack, especially useful on Windows
# arch: i386
# arch: x86_64

# Extra directories used by stack for building
# extra-include-dirs: [/path/to/dir]
# extra-lib-dirs: [/path/to/dir]
<|MERGE_RESOLUTION|>--- conflicted
+++ resolved
@@ -12,16 +12,12 @@
 # extra-deps:
 - location:
     git:    https://github.com/AccelerateHS/accelerate.git
-<<<<<<< HEAD
-    commit: 868c372012cccdf453f5653ecfa40f11545e0150
+    commit: f4a9559f41ec35a820a7b73241c102ec1936c312
   extra-dep: true
 
 - location:
     git:    https://github.com/tmcdonell/cuda.git
     commit: d4ce36da07f510b7fcc994f86557af7d6b16c8f2
-=======
-    commit: f4a9559f41ec35a820a7b73241c102ec1936c312
->>>>>>> 6b2bd4fb
   extra-dep: true
 
 extra-deps:
