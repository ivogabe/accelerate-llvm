--- conflicted
+++ resolved
@@ -86,23 +86,19 @@
     Data.Range.Range
 
   build-depends:
-    abstract-deque              >= 0.3,
-    accelerate                  == 0.15.*,
-    base                        == 4.7.*,
-    containers                  >= 0.5 && <0.6,
-    dlist                       >= 0.6,
-    fclabels                    >= 2.0,
-    llvm-general                >= 3.2,
-    llvm-general-pure           >= 3.2,
-    mtl                         >= 2.0,
-    mwc-random                  >= 0.13,
-<<<<<<< HEAD
-    unordered-containers        >= 0.2,
-    vector                      >= 0.10
-=======
-    vector                      >= 0.10,
-    llvm-general-quote
->>>>>>> d03c00a9
+          base                          == 4.7.*
+        , abstract-deque                >= 0.3
+        , accelerate                    == 0.15.*
+        , containers                    >= 0.5 && <0.6
+        , dlist                         >= 0.6
+        , fclabels                      >= 2.0
+        , llvm-general                  >= 3.2
+        , llvm-general-pure             >= 3.2
+        , llvm-general-quote            >= 0.1
+        , mtl                           >= 2.0
+        , mwc-random                    >= 0.13
+        , unordered-containers          >= 0.2
+        , vector                        >= 0.10
 
   default-language:
     Haskell2010
