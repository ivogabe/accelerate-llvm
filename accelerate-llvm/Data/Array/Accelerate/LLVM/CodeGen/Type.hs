{-# LANGUAGE GADTs           #-}
{-# LANGUAGE TemplateHaskell #-}
{-# OPTIONS_HADDOCK hide #-}
-- |
-- Module      : Data.Array.Accelerate.LLVM.CodeGen.Type
-- Copyright   : [2015] Trevor L. McDonell
-- License     : BSD3
--
-- Maintainer  : Trevor L. McDonell <tmcdonell@cse.unsw.edu.au>
-- Stability   : experimental
-- Portability : non-portable (GHC extensions)
--

module Data.Array.Accelerate.LLVM.CodeGen.Type
  where

<<<<<<< HEAD
import Data.Maybe

import Data.Array.Accelerate.Error
import Data.Array.Accelerate.Type
import Data.Array.Accelerate.Array.Sugar

=======
>>>>>>> b4cf11c1
import LLVM.General.AST.Type.Constant
import LLVM.General.AST.Type.Global
import LLVM.General.AST.Type.Instruction
import LLVM.General.AST.Type.Operand
import LLVM.General.AST.Type.Representation


-- | Does the concrete type represent signed or unsigned values?
--
class IsSigned dict where
  signed   :: dict a -> Bool
  signed   = not . unsigned
  --
  unsigned :: dict a -> Bool
  unsigned = not . signed

instance IsSigned ScalarType where
  signed (NumScalarType t)    = signed t
  signed (NonNumScalarType t) = signed t

instance IsSigned BoundedType where
  signed (IntegralBoundedType t) = signed t
  signed (NonNumBoundedType t)   = signed t

instance IsSigned NumType where
  signed (IntegralNumType t) = signed t
  signed (FloatingNumType t) = signed t

instance IsSigned IntegralType where
  signed t =
    case t of
      TypeInt _    -> True
      TypeInt8 _   -> True
      TypeInt16 _  -> True
      TypeInt32 _  -> True
      TypeInt64 _  -> True
      TypeCShort _ -> True
      TypeCInt _   -> True
      TypeCLong _  -> True
      TypeCLLong _ -> True
      _            -> False

instance IsSigned FloatingType where
  signed _ = True

instance IsSigned NonNumType where
  signed t =
    case t of
      TypeBool _        -> False
      TypeChar _        -> False
      TypeCUChar _      -> False
      TypeCSChar _      -> True
      TypeCChar _       -> True


-- | Extract the reified scalar type dictionary of an operation
--
class TypeOf op where
  typeOf :: op a -> Type a

instance TypeOf Instruction where
  typeOf ins =
    case ins of
      Add _ x _         -> typeOf x
      Sub _ x _         -> typeOf x
      Mul _ x _         -> typeOf x
      Quot _ x _        -> typeOf x
      Rem _ x _         -> typeOf x
      Div _ x _         -> typeOf x
      ShiftL _ x _      -> typeOf x
      ShiftRL _ x _     -> typeOf x
      ShiftRA _ x _     -> typeOf x
      BAnd _ x _        -> typeOf x
      BOr _ x _         -> typeOf x
      BXor _ x _        -> typeOf x
      LAnd _ _          -> type'
      LOr _ _           -> type'
      LNot _            -> type'
      Load t _ _        -> PrimType (ScalarPrimType t)
      Store _ _ _       -> VoidType
      GetElementPtr x _ -> typeOf x
      FTrunc _ t _      -> PrimType (ScalarPrimType (NumScalarType (FloatingNumType t)))
      FExt _ t _        -> PrimType (ScalarPrimType (NumScalarType (FloatingNumType t)))
      Trunc _ t _       -> case t of
                             IntegralBoundedType i -> PrimType (ScalarPrimType (NumScalarType (IntegralNumType i)))
                             NonNumBoundedType n   -> PrimType (ScalarPrimType (NonNumScalarType n))
      Ext _ t _         -> case t of
                             IntegralBoundedType i -> PrimType (ScalarPrimType (NumScalarType (IntegralNumType i)))
                             NonNumBoundedType n   -> PrimType (ScalarPrimType (NonNumScalarType n))
      FPToInt _ t _     -> PrimType (ScalarPrimType (NumScalarType (IntegralNumType t)))
      IntToFP _ t _     -> PrimType (ScalarPrimType (NumScalarType (FloatingNumType t)))
      BitCast t _       -> PrimType (ScalarPrimType t)
      PtrCast t _       -> PrimType t
      Cmp{}             -> type'
      Select t _ _ _    -> PrimType (ScalarPrimType t)
      Phi t _           -> PrimType t
      Call f _          -> funResultType f
        where
          funResultType :: GlobalFunction args t -> Type t
          funResultType (Lam _ _ l) = funResultType l
          funResultType (Body t _)  = t

instance TypeOf Operand where
  typeOf op =
    case op of
      LocalReference t _ -> t
      ConstantOperand c  -> typeOf c

instance TypeOf Constant where
  typeOf c =
    case c of
<<<<<<< HEAD
      ScalarConstant t _        -> t
      GlobalReference t _       -> fromJust t


-- | Extract some evidence that a reified type implies that type is a valid
-- element
--
data EltDict a where
  EltDict :: Elt a => EltDict a

scalarElt :: ScalarType a -> EltDict a
scalarElt (NumScalarType    t) = numElt t
scalarElt (NonNumScalarType t) = nonNumElt t

numElt :: NumType a -> EltDict a
numElt (IntegralNumType t) = integralElt t
numElt (FloatingNumType t) = floatingElt t

integralElt :: IntegralType a -> EltDict a
integralElt TypeInt{}     = EltDict
integralElt TypeInt8{}    = EltDict
integralElt TypeInt16{}   = EltDict
integralElt TypeInt32{}   = EltDict
integralElt TypeInt64{}   = EltDict
integralElt TypeWord{}    = EltDict
integralElt TypeWord8{}   = EltDict
integralElt TypeWord16{}  = EltDict
integralElt TypeWord32{}  = EltDict
integralElt TypeWord64{}  = EltDict
integralElt TypeCShort{}  = EltDict
integralElt TypeCUShort{} = EltDict
integralElt TypeCInt{}    = EltDict
integralElt TypeCUInt{}   = EltDict
integralElt TypeCLong{}   = EltDict
integralElt TypeCULong{}  = EltDict
integralElt TypeCLLong{}  = EltDict
integralElt TypeCULLong{} = EltDict

floatingElt :: FloatingType a -> EltDict a
floatingElt TypeFloat{}   = EltDict
floatingElt TypeDouble{}  = EltDict
floatingElt TypeCFloat{}  = EltDict
floatingElt TypeCDouble{} = EltDict

nonNumElt :: NonNumType a -> EltDict a
nonNumElt TypeBool{}   = EltDict
nonNumElt TypeChar{}   = EltDict
nonNumElt TypeCChar{}  = EltDict
nonNumElt TypeCSChar{} = EltDict
nonNumElt TypeCUChar{} = EltDict
=======
      ScalarConstant t _        -> PrimType (ScalarPrimType t)
      GlobalReference t _       -> t
>>>>>>> b4cf11c1
<|MERGE_RESOLUTION|>--- conflicted
+++ resolved
@@ -14,15 +14,8 @@
 module Data.Array.Accelerate.LLVM.CodeGen.Type
   where
 
-<<<<<<< HEAD
-import Data.Maybe
-
-import Data.Array.Accelerate.Error
-import Data.Array.Accelerate.Type
 import Data.Array.Accelerate.Array.Sugar
 
-=======
->>>>>>> b4cf11c1
 import LLVM.General.AST.Type.Constant
 import LLVM.General.AST.Type.Global
 import LLVM.General.AST.Type.Instruction
@@ -134,9 +127,8 @@
 instance TypeOf Constant where
   typeOf c =
     case c of
-<<<<<<< HEAD
-      ScalarConstant t _        -> t
-      GlobalReference t _       -> fromJust t
+      ScalarConstant t _        -> PrimType (ScalarPrimType t)
+      GlobalReference t _       -> t
 
 
 -- | Extract some evidence that a reified type implies that type is a valid
@@ -185,7 +177,3 @@
 nonNumElt TypeCChar{}  = EltDict
 nonNumElt TypeCSChar{} = EltDict
 nonNumElt TypeCUChar{} = EltDict
-=======
-      ScalarConstant t _        -> PrimType (ScalarPrimType t)
-      GlobalReference t _       -> t
->>>>>>> b4cf11c1
