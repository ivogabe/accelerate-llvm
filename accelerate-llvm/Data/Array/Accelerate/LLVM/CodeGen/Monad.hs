{-# LANGUAGE CPP                        #-}
{-# LANGUAGE DeriveFunctor              #-}
{-# LANGUAGE GeneralizedNewtypeDeriving #-}
{-# LANGUAGE OverloadedStrings          #-}
{-# LANGUAGE RecordWildCards            #-}
{-# LANGUAGE ScopedTypeVariables        #-}
{-# LANGUAGE TemplateHaskell            #-}
{-# LANGUAGE FlexibleInstances          #-}
{-# OPTIONS_GHC -fno-warn-orphans #-}
-- |
-- Module      : Data.Array.Accelerate.LLVM.CodeGen.Monad
-- Copyright   : [2014] Trevor L. McDonell, Sean Lee, Vinod Grover, NVIDIA Corporation
-- License     : BSD3
--
-- Maintainer  : Trevor L. McDonell <tmcdonell@cse.unsw.edu.au>
-- Stability   : experimental
-- Portability : non-portable (GHC extensions)
--


module Data.Array.Accelerate.LLVM.CodeGen.Monad (

  CodeGen,
  runLLVM,

  -- declarations
  freshName, declare, intrinsic,

  -- basic blocks
<<<<<<< HEAD
  Block,
  newBlock, setBlock, createBlocks, beginGroup,
=======
  newBlock, setBlock, createBlocks, createBlocks', beginGroup, terminate,

  -- variables
  lookupVariableA, setVariableA,
>>>>>>> d03c00a9

  -- instructions
  instr, do_, return_, returnV, phi, phi', br, cbr,

  -- metadata
  addMetadata, trace,

  B.CodeGenMonad(..)

) where

-- standard library
import Control.Applicative
import Control.Monad.State.Strict
import Data.Maybe
import Data.Map                                                 ( Map )
import Data.Sequence                                            ( Seq )
import Data.HashMap.Strict                                      ( HashMap )
import Data.String
import Data.Word
import Text.Printf
import System.IO.Unsafe
import qualified Data.Foldable                                  as Seq
import qualified Data.HashMap.Strict                            as HashMap
import qualified Data.Map                                       as Map
import qualified Data.Sequence                                  as Seq

-- llvm-general
import LLVM.General.AST                                         hiding ( Module )
import qualified LLVM.General.AST                               as AST
import qualified LLVM.General.AST.Global                        as AST

-- accelerate
import Data.Array.Accelerate.Error

import Data.Array.Accelerate.LLVM.Target
import Data.Array.Accelerate.LLVM.CodeGen.Module
import Data.Array.Accelerate.LLVM.CodeGen.Intrinsic
import qualified Data.Array.Accelerate.LLVM.Debug               as Debug

import qualified LLVM.General.Quote.Base as B

-- Names
-- =====

instance IsString Name where
  fromString = Name . fromString

instance IsString Operand where
  fromString = LocalReference . fromString

instance IsString [Operand] where
  fromString = (:[]) . fromString

-- | Generate a fresh (un)name.
--
freshName :: CodeGen Name
freshName = state $ \s@CodeGenState{..} -> ( UnName next, s { next = next + 1 } )


-- Code generation operations
-- ==========================

-- | The code generation state for scalar functions and expressions.
--
-- We use two records: one to hold all the code generation state as it walks the
-- AST, and one for each of the basic blocks that are generated during the walk.
--
data CodeGenState = CodeGenState
  { blockChain          :: Seq Block                            -- blocks for this function
  , variables           :: Map Name [Operand]                 -- locally defined Variables
  , symbolTable         :: Map Name AST.Global                  -- global (external) function declarations
  , metadataTable       :: HashMap String (Seq [Maybe Operand]) -- module metadata to be collected
  , intrinsicTable      :: HashMap String Name                  -- standard math intrinsic functions
  , next                :: {-# UNPACK #-} !Word                 -- a name supply
  }
  deriving Show

data Block = Block
  { blockLabel          :: Name                         -- block label
  , instructions        :: Seq (Named Instruction)      -- stack of instructions
  , terminator          :: Maybe (Named Terminator)     -- block terminator
  }
  deriving Show

newtype CodeGen a = CodeGen { runCodeGen :: State CodeGenState a }
  deriving (Functor, Applicative, Monad, MonadState CodeGenState)

instance B.CodeGenMonad CodeGen where
  newVariable = freshName
  lookupVariable = lookupVariableA
  setVariable = setVariableA
  xs .=. f = do
    xs' <- f
    setVariableA xs xs'
    n <- newBlock "nextblock"
    _ <- br n
    createBlocks
  exec f = do
    f
    n <- newBlock "nextblock"
    _ <- br n
  --  n <- newBlock "bb"
    createBlocks
  execRet f = do
    x <- f
    returnV x
  --  n <- newBlock "bb"
    createBlocks
  execRet_ f = do
    f
    return_
    createBlocks

runLLVM
    :: forall t aenv a. (Target t, Intrinsic t)
    => CodeGen [Kernel t aenv a]
    -> Module t aenv a
runLLVM ll =
<<<<<<< HEAD
  let
      (r, st)   = runState (runCodeGen ll) $ CodeGenState
                    { blockChain        = initBlockChain
                    , symbolTable       = Map.empty
                    , metadataTable     = HashMap.empty
                    , intrinsicTable    = intrinsicForTarget (undefined::t)
                    , next              = 0
                    }

      kernels   = map unKernel r
      defs      = map GlobalDefinition (kernels ++ Map.elems (symbolTable st))
               ++ createMetadata (metadataTable st)
=======
  let (r, st)           = runState (runCodeGen ll) (CodeGenState initBlockChain Map.empty Map.empty Map.empty 0)
      kernels           = map unKernel r
      defs              = map GlobalDefinition (kernels ++ Map.elems (symbolTable st))
                       ++ createMetadata (metadataTable st)
>>>>>>> d03c00a9

      name | x:_          <- kernels
           , f@Function{} <- x
           , Name s <- AST.name f = s
           | otherwise            = "<undefined>"
  in
  Module $ AST.Module
    { moduleName         = name
    , moduleDataLayout   = targetDataLayout (undefined::t)
    , moduleTargetTriple = targetTriple (undefined::t)
    , moduleDefinitions  = defs
    }


-- | An initial block chain
--
initBlockChain :: Seq Block
initBlockChain =
  initBlockChain' $ Block "entry" Seq.empty Nothing

initBlockChain' :: Block -> Seq Block
initBlockChain' l = Seq.singleton l

-- | Extract the block state and construct the basic blocks to form a function
-- body. This also clears the block stream, ready for a new function to be
-- generated.
--
createBlocks :: CodeGen [BasicBlock]
createBlocks = freshName >>= \n -> createBlocks' False $ Block n Seq.empty Nothing

createBlocks' :: Bool -> Block -> CodeGen [BasicBlock]
createBlocks' reset l
  = state
  $ \s -> let s'     = s { blockChain = initBlockChain' l, next = if reset then 0 else (next s) }
              blocks = makeBlock `fmap` blockChain s
              m      = Seq.length (blockChain s)
              n      = Seq.foldl' (\i b -> i + Seq.length (instructions b)) 0 (blockChain s)
          in
          trace (printf "generated %d instructions in %d blocks" (n+m) m) ( Seq.toList blocks , s' )
  where
    makeBlock Block{..} =
      let err   = $internalError "createBlocks" $ "Block has no terminator (" ++ show blockLabel ++ ")"
          term  = fromMaybe err terminator
          ins   = Seq.toList instructions
      in
      BasicBlock blockLabel ins term


-- Instructions
-- ------------

-- | Add an instruction to the state of the currently active block so that it is
-- computed, and return the operand (LocalReference) that can be used to later
-- refer to it.
--
instr :: Instruction -> CodeGen Operand
instr op = do
  name  <- freshName
  state $ \s ->
    case Seq.viewr (blockChain s) of
      Seq.EmptyR  -> $internalError "instr" "empty block chain"
      bs Seq.:> b -> ( LocalReference name
                     , s { blockChain = bs Seq.|> b { instructions = instructions b Seq.|> name := op } } )

-- | Execute an unnamed instruction
--
do_ :: Instruction -> CodeGen ()
do_ op = do
  modify $ \s ->
    case Seq.viewr (blockChain s) of
      Seq.EmptyR  -> $internalError "do_" "empty block chain"
      bs Seq.:> b -> s { blockChain = bs Seq.|> b { instructions = instructions b Seq.|> Do op } }


-- | Return void from a basic block
--
return_ :: CodeGen ()
return_ = void $ terminate (Do (Ret Nothing []))


-- | Add a phi node to the top of the specified block
--
phi :: Block                    -- ^ the basic block to modify
    -> Name                     -- ^ the name of the critical variable (to assign the result of the phi instruction)
    -> Type                     -- ^ type of the critical variable
    -> [(Operand, Block)]       -- ^ list of incoming operands and the precursor basic block they come from
    -> CodeGen Operand
phi target crit t incoming =
  let op          = Phi t [ (o,blockLabel) | (o,Block{..}) <- incoming ] []
      search this = blockLabel this == blockLabel target
  in
  state $ \s ->
    case Seq.findIndexR search (blockChain s) of
      Nothing -> $internalError "phi" "unknown basic block"
      Just i  -> ( LocalReference crit
                 , s { blockChain = Seq.adjust (\b -> b { instructions = crit := op Seq.<| instructions b }) i (blockChain s) } )

phi' :: Type -> [(Operand,Block)] -> CodeGen Operand
phi' t incoming = do
  crit  <- freshName
  block <- state $ \s -> case Seq.viewr (blockChain s) of
                           Seq.EmptyR -> $internalError "phi'" "empty block chain"
                           _ Seq.:> b -> ( b, s )
  phi block crit t incoming


returnV :: Operand -> CodeGen ()
returnV op = void $ terminate (Do (Ret (Just op) []))

-- | Unconditional branch. Return the name of the block that was branched from.
--
br :: Block -> CodeGen Block
br target = terminate $ Do (Br (blockLabel target) [])

-- | Conditional branch. Return the name of the block that was branched from.
--
cbr :: Operand -> Block -> Block -> CodeGen Block
cbr cond t f = terminate $ Do (CondBr cond (blockLabel t) (blockLabel f) [])

-- | Add a termination condition to the current instruction stream. Return the
-- name of the block chain that was just terminated.
--
terminate :: Named Terminator -> CodeGen Block
terminate target =
  state $ \s ->
    case Seq.viewr (blockChain s) of
      Seq.EmptyR  -> $internalError "terminate" "empty block chain"
      bs Seq.:> b -> ( b, s { blockChain = bs Seq.|> b { terminator = Just target } } )


-- | Add a global declaration to the symbol table
--
declare :: Global -> CodeGen ()
declare g =
  let unique (Just q) | g /= q    = $internalError "global" "duplicate symbol"
                      | otherwise = Just g
      unique _                    = Just g
  in
  modify (\s -> s { symbolTable = Map.alter unique (AST.name g) (symbolTable s) })


-- | Get name of the corresponding intrinsic function implementing a given C
-- function. If there is no mapping, the C function name is used.
--
intrinsic :: String -> CodeGen Name
intrinsic key =
  state $ \s ->
    let name = HashMap.lookupDefault (Name key) key (intrinsicTable s)
    in  (name, s)


-- Block chain
-- ===========

-- | Create a new basic block, but don't yet add it to the block chain. You need
-- to call 'setBlock' to append it to the chain, so that subsequent instructions
-- are added to this block.
--
-- Note: [Basic blocks]
--
-- The names of basic blocks are generated based on the base name provided to
-- the 'newBlock' function, as well as the current state (length) of the block
-- stream. By not immediately adding new blocks to the stream, we have the
-- advantage that:
--
--   1. Instructions are generated "in order", and are always appended to the
--      stream. There is no need to search the stream for a block of the right
--      name.
--
--   2. Blocks are named in groups, which helps readability. For example, the
--      blocks for the then and else branches of a conditional, created at the
--      same time, will be named similarly: 'if4.then' and 'if4.else', etc.
--
-- However, this leads to a slight awkwardness when walking the AST. Since a new
-- naming group scheme is only applied *after* a call to 'setBlock',
-- encountering (say) nested conditionals in the walk will generate logically
-- distinct blocks that happen to have the same name. This means that
-- instructions might be added to the wrong blocks, or the first set of blocks
-- will be emitted empty and/or without a terminator.
--
newBlock :: String -> CodeGen Block
newBlock nm =
  state $ \s ->
    let idx     = next s
        label   = Name $ let (h,t) = break (== '.') nm in (h ++ shows idx t)
        nextB   = Block label Seq.empty Nothing
    in
    ( nextB, s{ next = idx+1 } )

-- | Add this block to the block stream. Any instructions pushed onto the stream
-- by 'instr' and friends will now apply to this block.
--
setBlock :: Block -> CodeGen ()
setBlock next =
  modify $ \s -> s { blockChain = blockChain s Seq.|> next }

-- | Generate a new block and branch unconditionally to it. This is used to
-- ensure a block group is initialised before recursively walking the AST. See
-- note: [Basic blocks].
--
beginGroup :: String -> CodeGen ()
beginGroup nm = do
  next <- newBlock (nm ++ ".entry")
  _    <- br next
  setBlock next

-- Variables
-- =========

-- | Set a Variable
--
setVariableA :: Name -> [Operand] -> CodeGen ()
setVariableA x y =
  state $ \s -> ( (), s{ variables = Map.insert x y (variables s) } )

-- | Get a Variable
--
lookupVariableA :: Name -> CodeGen (Maybe [Operand])
lookupVariableA xs =
  state $ \s -> ( xs' s , s )
 where
  xs' s = Map.lookup xs (variables s)

-- Metadata
-- ========

-- | Insert a metadata key/value pair into the current module.
--
addMetadata :: String -> [Maybe Operand] -> CodeGen ()
addMetadata key val =
  modify $ \s ->
    s { metadataTable = HashMap.insertWith (flip (Seq.><)) key (Seq.singleton val) (metadataTable s) }


-- | Generate the metadata definitions for the file. Every key in the map
-- represents a named metadata definition. The values associated with that key
-- represent the metadata node definitions that will be attached to that
-- definition.
--
createMetadata :: HashMap String (Seq [Maybe Operand]) -> [Definition]
createMetadata md = build (HashMap.toList md) (Seq.empty, Seq.empty)
  where
    build :: [(String, Seq [Maybe Operand])]
          -> (Seq Definition, Seq Definition)   -- accumulator of (names, metadata)
          -> [Definition]
    build []     (k,d) = Seq.toList (k Seq.>< d)
    build (x:xs) (k,d) =
      let (k',d') = meta (Seq.length d) x
      in  build xs (k Seq.|> k', d Seq.>< d')

    meta :: Int                                 -- number of metadata node definitions so far
         -> (String, Seq [Maybe Operand])       -- current assoc of the metadata map
         -> (Definition, Seq Definition)
    meta n (key, vals)
      = let node i      = MetadataNodeID (fromIntegral (i+n))
            nodes       = Seq.mapWithIndex (\i x -> MetadataNodeDefinition (node i) (Seq.toList x)) vals
            name        = NamedMetadataDefinition key [ node i | i <- [0 .. Seq.length vals - 1] ]
        in
        (name, nodes)


-- Debug
-- =====

{-# INLINE trace #-}
trace :: String -> a -> a
trace msg next = unsafePerformIO $ do
  Debug.message Debug.dump_llvm ("llvm: " ++ msg)
  return next
<|MERGE_RESOLUTION|>--- conflicted
+++ resolved
@@ -27,15 +27,11 @@
   freshName, declare, intrinsic,
 
   -- basic blocks
-<<<<<<< HEAD
   Block,
-  newBlock, setBlock, createBlocks, beginGroup,
-=======
   newBlock, setBlock, createBlocks, createBlocks', beginGroup, terminate,
 
   -- variables
   lookupVariableA, setVariableA,
->>>>>>> d03c00a9
 
   -- instructions
   instr, do_, return_, returnV, phi, phi', br, cbr,
@@ -106,7 +102,7 @@
 --
 data CodeGenState = CodeGenState
   { blockChain          :: Seq Block                            -- blocks for this function
-  , variables           :: Map Name [Operand]                 -- locally defined Variables
+  , variables           :: Map Name [Operand]                   -- locally defined Variables
   , symbolTable         :: Map Name AST.Global                  -- global (external) function declarations
   , metadataTable       :: HashMap String (Seq [Maybe Operand]) -- module metadata to be collected
   , intrinsicTable      :: HashMap String Name                  -- standard math intrinsic functions
@@ -155,10 +151,10 @@
     => CodeGen [Kernel t aenv a]
     -> Module t aenv a
 runLLVM ll =
-<<<<<<< HEAD
   let
       (r, st)   = runState (runCodeGen ll) $ CodeGenState
                     { blockChain        = initBlockChain
+                    , variables         = Map.empty
                     , symbolTable       = Map.empty
                     , metadataTable     = HashMap.empty
                     , intrinsicTable    = intrinsicForTarget (undefined::t)
@@ -168,12 +164,6 @@
       kernels   = map unKernel r
       defs      = map GlobalDefinition (kernels ++ Map.elems (symbolTable st))
                ++ createMetadata (metadataTable st)
-=======
-  let (r, st)           = runState (runCodeGen ll) (CodeGenState initBlockChain Map.empty Map.empty Map.empty 0)
-      kernels           = map unKernel r
-      defs              = map GlobalDefinition (kernels ++ Map.elems (symbolTable st))
-                       ++ createMetadata (metadataTable st)
->>>>>>> d03c00a9
 
       name | x:_          <- kernels
            , f@Function{} <- x
