{-# LANGUAGE CPP                 #-}
{-# LANGUAGE GADTs               #-}
{-# LANGUAGE RankNTypes          #-}
{-# LANGUAGE ScopedTypeVariables #-}
{-# OPTIONS_HADDOCK hide #-}
-- |
-- Module      : Data.Array.Accelerate.LLVM.CodeGen.Base
-- Copyright   : [2015] Trevor L. McDonell
-- License     : BSD3
--
-- Maintainer  : Trevor L. McDonell <tmcdonell@cse.unsw.edu.au>
-- Stability   : experimental
-- Portability : non-portable (GHC extensions)
--

module Data.Array.Accelerate.LLVM.CodeGen.Base (

  -- References
  Name(..),
  local, global,

  -- Arrays
  irArray,
  mutableArray,

  -- Functions & parameters
  call,
  scalarParameter, ptrParameter,
  envParam,
  arrayParam,

) where

import LLVM.General.AST.Type.AddrSpace
import LLVM.General.AST.Type.Constant
import LLVM.General.AST.Type.Global
import LLVM.General.AST.Type.Instruction
import LLVM.General.AST.Type.Name
import LLVM.General.AST.Type.Operand
import LLVM.General.AST.Type.Representation

import Data.Array.Accelerate.AST
import Data.Array.Accelerate.Array.Sugar

import Data.Array.Accelerate.LLVM.CodeGen.Downcast
import Data.Array.Accelerate.LLVM.CodeGen.Environment
import Data.Array.Accelerate.LLVM.CodeGen.IR
import Data.Array.Accelerate.LLVM.CodeGen.Monad
import Data.Array.Accelerate.LLVM.CodeGen.Sugar

import qualified LLVM.General.AST.Global                                as LLVM

import qualified Data.IntMap                                            as IM

#if !MIN_VERSION_llvm_general_pure(3,4,0)
#error "llvm-3.4 or later is required"
#endif


-- References
-- ----------

local :: ScalarType a -> Name a -> IR a
local t x = ir t (LocalReference (PrimType (ScalarPrimType t)) x)

global :: ScalarType a -> Name a -> IR a
global t x = ir t (ConstantOperand (GlobalReference (PrimType (ScalarPrimType t)) x))


-- Generating names for things
-- ---------------------------

-- | Names of array data components
--
arrayName :: Name (Array sh e) -> Int -> Name e'        -- for the i-th component of the ArrayData
arrayName (Name n)   i = Name (n ++ ".ad" ++ show i)
arrayName (UnName n) i = arrayName (Name (show n)) i

-- | Names of shape components
--
shapeName :: Name (Array sh e) -> Int -> Name sh'       -- for the i-th component of the shape structure
shapeName (Name n)   i = Name (n ++ ".sh" ++ show i)
shapeName (UnName n) i = shapeName (Name (show n)) i

-- | Names of array data elements
--
<<<<<<< HEAD
irArray :: forall sh e. (Shape sh, Elt e)
        => Name (Array sh e)
        -> IRArray (Array sh e)
=======
irArray
    :: forall sh e. (Shape sh, Elt e)
    => Name (Array sh e)
    -> IRArray (Array sh e)
>>>>>>> b4cf11c1
irArray n
  = IRArray (travTypeToIR (undefined::sh) (\t i -> LocalReference (PrimType (ScalarPrimType t)) (shapeName n i)))
            (travTypeToIR (undefined::e)  (\t i -> LocalReference (PrimType (ScalarPrimType t)) (arrayName n i)))


-- | Generate typed local names for array data components as well as function
-- parameters to bind those names
--
mutableArray
    :: forall sh e. (Shape sh, Elt e)
    => Name (Array sh e)
    -> (IRArray (Array sh e), [LLVM.Parameter])
mutableArray name =
  ( irArray name
  , arrayParam name )


travTypeToList
    :: forall t a. Elt t
    => t {- dummy -}
    -> (forall s. ScalarType s -> Int -> a)
    -> [a]
travTypeToList t f = snd $ go (eltType t) 0
  where
    -- DANGER: [1] must traverse in the same order as [2]
    go :: TupleType s -> Int -> (Int, [a])
    go UnitTuple         i = (i,   [])
    go (SingleTuple t')  i = (i+1, [f t' i])
    go (PairTuple t2 t1) i = let (i1, r1) = go t1 i
                                 (i2, r2) = go t2 i1
                             in
                             (i2, r2 ++ r1)

travTypeToIR
    :: Elt t
    => t {- dummy -}
    -> (forall s. ScalarType s -> Int -> Operand s)
    -> IR t
travTypeToIR t f = IR . snd $ go (eltType t) 0
  where
    -- DANGER: [2] must traverse in the same order as [1]
    go :: TupleType s -> Int -> (Int, Operands s)
    go UnitTuple         i = (i,   OP_Unit)
    go (SingleTuple t')  i = (i+1, ir' t' $ f t' i)
    go (PairTuple t2 t1) i = let (i1, r1) = go t1 i
                                 (i2, r2) = go t2 i1
                             in
                             (i2, OP_Pair r2 r1)

-- travTypeToIRPtr
--     :: forall t. Elt t
--     => AddrSpace
--     -> t {- dummy -}
--     -> (forall s. ScalarType s -> Int -> Operand (Ptr s))
--     -> IR (Ptr t)
-- travTypeToIRPtr as t f = IR . snd $ go (eltType t) 0
--   where
--     -- DANGER: [2] must traverse in the same order as [1]
--     -- go :: TupleType s -> Int -> (Int, Operands (Ptr s))
--     go :: TupleType (EltRepr s) -> Int -> (Int, Operands (EltRepr (Ptr s)))   -- TLM: ugh ):
--     go UnitTuple         i = (i,   OP_Unit)
--     go (SingleTuple t')  i = (i+1, ir' (PtrPrimType t' as) $ f t' i)
--     go (PairTuple t2 t1) i = let (i1, r1) = go t1 i
--                                  (i2, r2) = go t2 i1
--                              in
--                              (i2, OP_Pair r2 r1)


-- Function parameters
-- -------------------

-- | Call a global function. The function declaration is inserted into the
-- symbol table.
--
call :: GlobalFunction args t -> [FunctionAttribute] -> CodeGen (IR t)
call f attrs = do
  let decl      = (downcast f) { LLVM.functionAttributes = downcast attrs' }
#if   MIN_VERSION_llvm_general_pure(3,5,0)
      attrs'    = map Right attrs
#elif MIN_VERSION_llvm_general_pure(3,4,0)
      attrs'    = attrs
#endif
  --
  declare decl
  instr (Call f attrs')


scalarParameter :: ScalarType t -> Name t -> LLVM.Parameter
scalarParameter t x = downcast (Parameter (ScalarPrimType t) x)

ptrParameter :: ScalarType t -> Name (Ptr t) -> LLVM.Parameter
ptrParameter t x = downcast (Parameter (PtrPrimType t defaultAddrSpace) x)


-- | Unpack the array environment into a set of input parameters to a function.
-- The environment here refers only to the actual free array variables that are
-- accessed by the function.
--
envParam :: forall aenv. Gamma aenv -> [LLVM.Parameter]
envParam aenv = concatMap (\(Label n, Idx' v) -> toParam v (Name n)) (IM.elems aenv)
  where
    toParam :: forall sh e. (Shape sh, Elt e) => Idx aenv (Array sh e) -> Name (Array sh e) -> [LLVM.Parameter]
    toParam _ name = arrayParam name


-- | Generate function parameters for an Array with given base name.
--
arrayParam
    :: forall sh e. (Shape sh, Elt e)
    => Name (Array sh e)
    -> [LLVM.Parameter]
arrayParam name = ad ++ sh
  where
    ad = travTypeToList (undefined :: e)  (\t i -> ptrParameter    t (arrayName name i))
    sh = travTypeToList (undefined :: sh) (\t i -> scalarParameter t (shapeName name i))
<|MERGE_RESOLUTION|>--- conflicted
+++ resolved
@@ -84,16 +84,10 @@
 
 -- | Names of array data elements
 --
-<<<<<<< HEAD
-irArray :: forall sh e. (Shape sh, Elt e)
-        => Name (Array sh e)
-        -> IRArray (Array sh e)
-=======
 irArray
     :: forall sh e. (Shape sh, Elt e)
     => Name (Array sh e)
     -> IRArray (Array sh e)
->>>>>>> b4cf11c1
 irArray n
   = IRArray (travTypeToIR (undefined::sh) (\t i -> LocalReference (PrimType (ScalarPrimType t)) (shapeName n i)))
             (travTypeToIR (undefined::e)  (\t i -> LocalReference (PrimType (ScalarPrimType t)) (arrayName n i)))
