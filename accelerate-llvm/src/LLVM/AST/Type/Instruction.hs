--- conflicted
+++ resolved
@@ -424,28 +424,27 @@
     LNot x                -> LLVM.Xor (downcast x) (LLVM.ConstantOperand (LLVM.Int 1 1)) md
     InsertElement i v x   -> LLVM.InsertElement (downcast v) (downcast x) (constant i) md
     ExtractElement i v    -> LLVM.ExtractElement (downcast v) (constant i) md
-<<<<<<< HEAD
     ExtractValue _ i s    -> extractStruct i s
+#if MIN_VERSION_llvm_hs_pure(15,0,0)
+    Load t v p            -> LLVM.Load (downcast v) (downcast t) (downcast p) atomicity alignment md
+    LoadPtr v p           -> LLVM.Load (downcast v) (downcast $ typeOf p) (downcast p) atomicity alignment md
+    GetElementPtr t n i   -> LLVM.GetElementPtr inbounds (downcast t) (downcast n) (downcast i) md
+    GetStructElementPtr _ n i -> case typeOf n of
+      t@(PrimType (PtrPrimType (StructPrimType _ tp) _)) ->
+                             LLVM.GetElementPtr inbounds (downcast t) (downcast n) [constant (0 :: Int), constant (fromIntegral $ tupleIdxToInt tp i :: Int32)] md
+      _ -> internalError "Struct ptr impossible"
+    GetVecElementPtr _ n i -> LLVM.GetElementPtr inbounds (downcast $ typeOf n) (downcast n) [constant (0 :: Int), downcast i] md
+#else
     Load _ v p            -> LLVM.Load (downcast v) (downcast p) atomicity alignment md
     LoadPtr v p           -> LLVM.Load (downcast v) (downcast p) atomicity alignment md
-    Store v p x           -> LLVM.Store (downcast v) (downcast p) (downcast x) atomicity alignment md
-    GetElementPtr n i     -> LLVM.GetElementPtr inbounds (downcast n) (downcast i) md
+    GetElementPtr _ n i   -> LLVM.GetElementPtr inbounds (downcast n) (downcast i) md
     GetStructElementPtr _ n i -> case typeOf n of
       PrimType (PtrPrimType (StructPrimType _ tp) _) ->
                              LLVM.GetElementPtr inbounds (downcast n) [constant (0 :: Int), constant (fromIntegral $ tupleIdxToInt tp i :: Int32)] md
       _ -> internalError "Struct ptr impossible"
     GetVecElementPtr _ n i -> LLVM.GetElementPtr inbounds (downcast n) [constant (0 :: Int), downcast i] md
-=======
-    ExtractValue _ i s    -> extractStruct i (downcast s)
+#endif
     Store v p x           -> LLVM.Store (downcast v) (downcast p) (downcast x) atomicity alignment md
-#if MIN_VERSION_llvm_hs_pure(15,0,0)
-    Load t v p            -> LLVM.Load (downcast v) (downcast t) (downcast p) atomicity alignment md
-    GetElementPtr t n i   -> LLVM.GetElementPtr inbounds (downcast t) (downcast n) (downcast i) md
-#else
-    Load _ v p            -> LLVM.Load (downcast v) (downcast p) atomicity alignment md
-    GetElementPtr _ n i   -> LLVM.GetElementPtr inbounds (downcast n) (downcast i) md
-#endif
->>>>>>> 2b5d6944
     Fence a               -> LLVM.Fence (downcast a) md
     CmpXchg _ v p x y a m -> cmpXchg (downcast v) (downcast p) (downcast x) (downcast y) (downcast a) (downcast m) md
     AtomicRMW t v f p x a -> atomicRMW (downcast v) (downcast (t,f)) (downcast p) (downcast x) (downcast a) md
@@ -604,17 +603,12 @@
           ui GT = IP.UGT
           ui GE = IP.UGE
 
-<<<<<<< HEAD
       call :: Function (Either InlineAssembly Label) t -> Arguments t -> [Either GroupID FunctionAttribute] -> LLVM.Instruction
-      call f args as = LLVM.Call tail LLVM.C [] target (travArgs args) (downcast as) md
-=======
-      call :: Function (Either InlineAssembly Label) args t -> [Either GroupID FunctionAttribute] -> LLVM.Instruction
 #if MIN_VERSION_llvm_hs_pure(15,0,0)
-      call f as = LLVM.Call tail LLVM.C [] fun_ty target argv (downcast as) md
+      call f args as = LLVM.Call tail LLVM.C [] fun_ty target (travArgs args) (downcast as) md
 #else
-      call f as = LLVM.Call tail LLVM.C []        target argv (downcast as) md
+      call f args as = LLVM.Call tail LLVM.C []        target (travArgs args) (downcast as) md
 #endif
->>>>>>> 2b5d6944
         where
           trav :: Function (Either InlineAssembly Label) t
                -> ( [LLVM.Type]                                 -- argument types
@@ -624,9 +618,12 @@
                   )
           trav (Body u k o) =
             case o of
-<<<<<<< HEAD
               Left asm -> ([], downcast k, downcast u, Left  (downcast (LLVM.FunctionType ret argt False, asm)))
+#if MIN_VERSION_llvm_hs_pure(15,0,0)
+              Right n  -> ([], downcast k, downcast u, Right (LLVM.ConstantOperand (LLVM.GlobalReference (downcast n))))
+#else
               Right n  -> ([], downcast k, downcast u, Right (LLVM.ConstantOperand (LLVM.GlobalReference ptr_fun_ty (downcast n))))
+#endif
           trav (Lam t _ l)  =
             let (ts, k, r, n) = trav l
             in  (downcast t : ts, k, r, n)
@@ -634,17 +631,6 @@
           travArgs :: Arguments t -> [(LLVM.Operand, [LLVM.ParameterAttribute])]
           travArgs (ArgumentsCons operand attrs args') = (downcast operand, attrs) : travArgs args'
           travArgs ArgumentsNil = []
-=======
-              Left asm -> ([], [], downcast k, downcast u, Left  (downcast (LLVM.FunctionType ret argt False, asm)))
-#if MIN_VERSION_llvm_hs_pure(15,0,0)
-              Right n  -> ([], [], downcast k, downcast u, Right (LLVM.ConstantOperand (LLVM.GlobalReference (downcast n))))
-#else
-              Right n  -> ([], [], downcast k, downcast u, Right (LLVM.ConstantOperand (LLVM.GlobalReference ptr_fun_ty (downcast n))))
-#endif
-          trav (Lam t x l)  =
-            let (ts, xs, k, r, n)  = trav l
-            in  (downcast t : ts, (downcast x, []) : xs, k, r, n)
->>>>>>> 2b5d6944
 
           (argt, tail, ret, target) = trav f
           fun_ty                          = LLVM.FunctionType ret argt False
@@ -683,8 +669,7 @@
       PrimType (PtrPrimType t _) -> PrimType t
       _ -> internalError "Ptr impossible"
     Store{}               -> VoidType
-<<<<<<< HEAD
-    GetElementPtr x _     -> typeOf x
+    GetElementPtr _ x _   -> typeOf x
     GetStructElementPtr t x _ -> case typeOf x of
       PrimType (PtrPrimType _ addr) -> PrimType $ PtrPrimType t addr
       _ -> internalError "Ptr impossible"
@@ -692,9 +677,6 @@
       PrimType (PtrPrimType (ScalarPrimType (VectorScalarType (VectorType _ tp))) addr)
         -> PrimType $ PtrPrimType (ScalarPrimType $ SingleScalarType tp) addr
       _ -> internalError "Vec ptr impossible"
-=======
-    GetElementPtr _ x _   -> typeOf x
->>>>>>> 2b5d6944
     Fence{}               -> VoidType
     CmpXchg t _ _ _ _ _ _ -> PrimType . StructPrimType False $ ScalarPrimType (SingleScalarType (NumSingleType (IntegralNumType t))) `pair` primType
     AtomicRMW _ _ _ _ x _ -> typeOf x
