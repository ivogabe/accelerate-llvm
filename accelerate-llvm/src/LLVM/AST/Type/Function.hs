--- conflicted
+++ resolved
@@ -100,9 +100,8 @@
   downcast NoTail   = False
   downcast MustTail = error "TODO MustTail"
 
-<<<<<<< HEAD
-instance Downcast GroupID LLVM.GroupID where
-  downcast (GroupID n) = LLVM.GroupID n
+-- instance Downcast GroupID LLVM.GroupID where
+--   downcast (GroupID n) = LLVM.GroupID n
 
 type family Result t where
   Result (s -> t) = Result t
@@ -133,14 +132,13 @@
   TypeFloat  -> Refl
   TypeDouble -> Refl
 
+-- Empty data type since llvm-pretty doesn't support parameter attributes yet
+data ParameterAttribute
+
 data Arguments f where
-  ArgumentsCons :: Operand a -> [LLVM.ParameterAttribute] -> Arguments f -> Arguments (a -> f)
+  ArgumentsCons :: Operand a -> [ParameterAttribute] -> Arguments f -> Arguments (a -> f)
   ArgumentsNil  :: Result f ~ f => Arguments f
 
 functionBody :: Function kind t -> kind
 functionBody (Lam _ _ f) = functionBody f
-functionBody (Body _ _ b) = b
-=======
--- instance Downcast GroupID LLVM.GroupID where
---   downcast (GroupID n) = LLVM.GroupID n
->>>>>>> 80601189
+functionBody (Body _ _ b) = b