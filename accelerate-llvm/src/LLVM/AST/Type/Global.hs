--- conflicted
+++ resolved
@@ -1,11 +1,6 @@
 {-# LANGUAGE FlexibleInstances     #-}
 {-# LANGUAGE GADTs                 #-}
 {-# LANGUAGE MultiParamTypeClasses #-}
-<<<<<<< HEAD
-{-# LANGUAGE ParallelListComp      #-}
-{-# LANGUAGE TypeApplications      #-}
-=======
->>>>>>> 80601189
 {-# LANGUAGE TypeSynonymInstances  #-}
 {-# OPTIONS_GHC -fno-warn-orphans #-}
 {-# OPTIONS_HADDOCK hide #-}
@@ -26,31 +21,19 @@
 import LLVM.AST.Type.Function
 import LLVM.AST.Type.Name
 
+import qualified Data.Map as Map
+
 import qualified Text.LLVM                                          as LLVM
 
-<<<<<<< HEAD
--- | A global function definition.
-=======
 
 -- | An external global function definition.
->>>>>>> 80601189
 --
 type GlobalFunction t = Function Label t -- Function without implementation
 type GlobalFunctionDefinition t = Function GlobalFunctionBody t -- Function with implementation
 
 data GlobalFunctionBody = GlobalFunctionBody Label [LLVM.BasicBlock]
 
-<<<<<<< HEAD
-instance Downcast (GlobalFunction t) LLVM.Global where
-  downcast f = LLVM.functionDefaults { LLVM.name       = nm
-                                     , LLVM.returnType = res
-                                     , LLVM.parameters = (params, False)
-                                     }
-    where
-      trav :: GlobalFunction t -> ([LLVM.Type], LLVM.Type, LLVM.Name)
-      trav (Body t _ n) = ([], downcast t, downcast n)
-=======
-instance Downcast (GlobalFunction args t) LLVM.Declare where
+instance Downcast (GlobalFunction t) LLVM.Declare where
   downcast f = LLVM.Declare
     { LLVM.decLinkage = Just LLVM.External
     , LLVM.decVisibility = Nothing
@@ -61,29 +44,32 @@
     , LLVM.decAttrs = []
     , LLVM.decComdat = Nothing }
     where
-      trav :: GlobalFunction args t -> ([LLVM.Type], LLVM.Type, LLVM.Symbol)
+      trav :: GlobalFunction t -> ([LLVM.Type], LLVM.Type, LLVM.Symbol)
       trav (Body t _ n) = ([], downcast t, labelToPrettyS n)
->>>>>>> 80601189
       trav (Lam a _ l)  = let (as, r, n) = trav l
                           in  (downcast a : as, r, n)
       --
       (args, res, nm)  = trav f
-<<<<<<< HEAD
-      params           = [ LLVM.Parameter t (LLVM.UnName i) [] | t <- args | i <- [0..] ]
 
-instance Downcast (GlobalFunctionDefinition t) LLVM.Global where
-  downcast f = LLVM.functionDefaults { LLVM.name        = nm
-                                     , LLVM.returnType  = res
-                                     , LLVM.parameters  = (params, False)
-                                     , LLVM.basicBlocks = bs
-                                     }
+instance Downcast (GlobalFunctionDefinition t) LLVM.Define where
+  downcast f = LLVM.Define
+    { LLVM.defLinkage = Just LLVM.External
+    , LLVM.defVisibility = Nothing
+    , LLVM.defRetType = res
+    , LLVM.defName = nm
+    , LLVM.defArgs = args
+    , LLVM.defVarArgs = False
+    , LLVM.defAttrs = []
+    , LLVM.defSection = Nothing
+    , LLVM.defGC = Nothing
+    , LLVM.defBody = bs
+    , LLVM.defMetadata = Map.empty
+    , LLVM.defComdat = Nothing }
     where
-      trav :: GlobalFunctionDefinition t -> ([LLVM.Parameter], LLVM.Type, LLVM.Name, [LLVM.BasicBlock])
-      trav (Body t _ (GlobalFunctionBody n blocks)) = ([], downcast t, downcast n, blocks)
+      trav :: GlobalFunctionDefinition t -> ([LLVM.Typed LLVM.Ident], LLVM.Type, LLVM.Symbol, [LLVM.BasicBlock])
+      trav (Body t _ (GlobalFunctionBody n blocks)) = ([], downcast t, labelToPrettyS n, blocks)
       trav (Lam t p l)
-        = (LLVM.Parameter (downcast t) (downcast p) [] : ps, r, n, blocks)
+        = (LLVM.Typed (downcast t) (nameToPrettyI p) : ps, r, n, blocks)
         where (ps, r, n, blocks) = trav l
       --
-      (params, res, nm, bs)  = trav f
-=======
->>>>>>> 80601189
+      (args, res, nm, bs)  = trav f