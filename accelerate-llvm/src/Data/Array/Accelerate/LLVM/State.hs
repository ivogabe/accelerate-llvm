{-# LANGUAGE CPP                        #-}
{-# LANGUAGE GeneralizedNewtypeDeriving #-}
{-# OPTIONS_HADDOCK hide #-}
-- |
-- Module      : Data.Array.Accelerate.LLVM.State
-- Copyright   : [2014..2020] The Accelerate Team
-- License     : BSD3
--
-- Maintainer  : Trevor L. McDonell <trevor.mcdonell@gmail.com>
-- Stability   : experimental
-- Portability : non-portable (GHC extensions)
--

module Data.Array.Accelerate.LLVM.State
  where

<<<<<<< HEAD
-- library
=======
-- accelerate
import Data.Array.Accelerate.LLVM.Target.ClangInfo

-- llvm-pretty
import qualified Text.LLVM.PP                           as LP

-- standard library
>>>>>>> 80601189
import Control.Monad.Catch                              ( MonadCatch, MonadThrow, MonadMask )
import Control.Monad.Reader                             ( ReaderT, MonadReader, runReaderT )
import Control.Monad.State                              ( StateT, MonadState, evalStateT )
import Control.Monad.Trans                              ( MonadIO )
import Prelude


-- Execution state
-- ===============

-- | The LLVM monad, for executing array computations. This consists of a stack
-- for the LLVM execution context as well as the per-execution target specific
-- state 'target'.
--
newtype LLVM target a = LLVM { runLLVM :: ReaderT LP.LLVMVer (StateT target IO) a }
  deriving (Functor, Applicative, Monad, MonadIO, MonadReader LP.LLVMVer, MonadState target, MonadThrow, MonadCatch, MonadMask)

-- | Extract the execution state: 'gets llvmTarget'
--
llvmTarget :: t -> t
llvmTarget = id

-- | Evaluate the given target with an LLVM context
--
evalLLVM :: t -> LLVM t a -> IO a
evalLLVM target acc =
  case llvmverFromTuple hostLLVMVersion of
    Just version -> evalStateT (runReaderT (runLLVM acc) version) target
    Nothing -> fail "accelerate-llvm: Could not determine LLVM version from Clang output"


-- -- | Make sure the GC knows that we want to keep this thing alive forever.
-- --
-- -- We may want to introduce some way to actually shut this down if, for example,
-- -- the object has not been accessed in a while (whatever that means).
-- --
-- -- Broken in ghci-7.6.1 Mac OS X due to bug #7299.
-- --
-- keepAlive :: a -> IO a
-- keepAlive x = forkIO (caffeine x) >> return x
--   where
--     caffeine hit = do threadDelay (5 * 1000 * 1000) -- microseconds = 5 seconds
--                       caffeine hit
<|MERGE_RESOLUTION|>--- conflicted
+++ resolved
@@ -14,9 +14,6 @@
 module Data.Array.Accelerate.LLVM.State
   where
 
-<<<<<<< HEAD
--- library
-=======
 -- accelerate
 import Data.Array.Accelerate.LLVM.Target.ClangInfo
 
@@ -24,7 +21,6 @@
 import qualified Text.LLVM.PP                           as LP
 
 -- standard library
->>>>>>> 80601189
 import Control.Monad.Catch                              ( MonadCatch, MonadThrow, MonadMask )
 import Control.Monad.Reader                             ( ReaderT, MonadReader, runReaderT )
 import Control.Monad.State                              ( StateT, MonadState, evalStateT )
