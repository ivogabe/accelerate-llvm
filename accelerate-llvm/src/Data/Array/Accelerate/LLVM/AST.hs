--- conflicted
+++ resolved
@@ -25,11 +25,7 @@
 
 ) where
 
-<<<<<<< HEAD
 import Data.Array.Accelerate.AST
-import Data.Array.Accelerate.LLVM.State
-=======
->>>>>>> f72631e0
 import Data.Array.Accelerate.LLVM.Execute.Async
 
 import Data.Array.Accelerate.Array.Sugar
@@ -175,25 +171,14 @@
               -> acc                    arch  aenv (Array sh' e)    -- default values
               -> PreOpenAccSkeleton acc arch  aenv (Array sh' e)
 
-<<<<<<< HEAD
-  Stencil1    :: (Shape sh, Elt a, Elt b)
+  Stencil1    :: (Shape sh, Elt b)
               => StencilR sh a stencil1
-              -> Idx                         aenv (Array sh a)
-              -> PreOpenAccSkeleton acc arch aenv (Array sh b)
+              -> PreExp            (acc arch) aenv sh
+              -> PreOpenAccSkeleton acc arch  aenv (Array sh b)
 
-  Stencil2    :: (Shape sh, Elt a, Elt b, Elt c)
+  Stencil2    :: (Shape sh, Elt c)
               => StencilR sh a stencil1
               -> StencilR sh b stencil2
-              -> Idx                         aenv (Array sh a)
-              -> Idx                         aenv (Array sh b)
-              -> PreOpenAccSkeleton acc arch aenv (Array sh c)
-=======
-  Stencil1    :: (Shape sh, Elt e)
-              => PreExp            (acc arch) aenv sh
-              -> PreOpenAccSkeleton acc arch  aenv (Array sh e)
-
-  Stencil2    :: (Shape sh, Elt e)
-              => PreExp            (acc arch) aenv sh
               -> PreExp            (acc arch) aenv sh
-              -> PreOpenAccSkeleton acc arch  aenv (Array sh e)
->>>>>>> f72631e0
+              -> PreExp            (acc arch) aenv sh
+              -> PreOpenAccSkeleton acc arch  aenv (Array sh c)
