--- conflicted
+++ resolved
@@ -91,56 +91,6 @@
 rename (Name   n) i = Name (n <> fromString (printf    "%d"   i))
 rename (UnName n) i = Name (     fromString (printf "%d.%d" n i))
 
-<<<<<<< HEAD
-=======
-
--- | Names of array data elements
---
-{-# INLINEABLE irArray #-}
-irArray
-    :: ArrayR  (Array sh e)
-    -> Name    (Array sh e)
-    -> IRArray (Array sh e)
-irArray repr@(ArrayR shr tp) n
-  = IRArray repr
-            (travTypeToOperands (shapeType shr) (\t i -> LocalReference (PrimType (ScalarPrimType t)) (shapeName n i)))
-            (travTypeToOperands tp              (\t i -> LocalReference (PrimType (ScalarPrimType t)) (arrayName n i)))
-            defaultAddrSpace
-            NonVolatile
-
--- | Generate typed local names for array data components as well as function
--- parameters to bind those names
---
-{-# INLINEABLE mutableArray #-}
-mutableArray
-    :: ArrayR (Array sh e)
-    -> Name (Array sh e)
-    -> (IRArray (Array sh e), [LP.Typed LP.Ident])
-mutableArray repr name =
-  ( irArray repr name
-  , arrayParam repr name )
-
--- | Generate a delayed array representation for input arrays which come in
--- either delayed (fused) or manifest representation.
---
-{-# INLINEABLE delayedArray #-}
-delayedArray
-    :: Name (Array sh e)
-    -> MIRDelayed arch aenv (Array sh e)
-    -> (IRDelayed arch aenv (Array sh e), [LP.Typed LP.Ident])
-delayedArray name = \case
-  IRDelayedJust a -> (a, [])
-  IRDelayedNothing repr ->
-    let (arr, param) = mutableArray repr name
-    in ( IRDelayed { delayedRepr        = repr
-                  , delayedExtent      = return (irArrayShape arr)
-                  , delayedIndex       = IRFun1 (indexArray arr)
-                  , delayedLinearIndex = IRFun1 (linearIndexArray arr)
-                  }
-      , param
-      )
-
->>>>>>> 80601189
 {-# INLINEABLE travTypeToList #-}
 travTypeToList
     :: forall tp a.
@@ -210,67 +160,42 @@
 -- | Call a global function. The function declaration is inserted into the
 -- symbol table.
 --
-<<<<<<< HEAD
 call :: GlobalFunction t -> Arguments t -> [FunctionAttribute] -> CodeGen arch (Operands (Result t))
 call f args attrs = do
-  let decl      = (downcast f) { LLVM.functionAttributes = downcast attrs' }
-      attrs'    = map Right attrs
-=======
-call :: GlobalFunction args t -> [FunctionAttribute] -> CodeGen arch (Operands t)
-call f attrs = do
   let decl      = (downcast f) { LP.decAttrs = downcast attrs }
->>>>>>> 80601189
       --
       go :: GlobalFunction t -> Function Callable t
       go (Body t k l) = Body t k (CallGlobal l)
       go (Lam t x l)  = Lam t x (go l)
   --
-<<<<<<< HEAD
-  declare decl
-  instr (Call (go f) args attrs')
-=======
   declareExternFunc decl
   -- TODO: this only puts the attributes on the external function declaration,
   -- not on the call instruction. The original llvm-hs code also put them on
   -- the call instruction. Should compare LLVM IR / benchmark to see if this is
   -- an issue (llvm-pretty does not yet support function attributes on call
   -- instructions).
-  instr (Call (go f))
->>>>>>> 80601189
+  instr (Call (go f) args)
 
 call' :: GlobalFunction t -> Arguments t -> [FunctionAttribute] -> CodeGen arch (Operand (Result t))
 call' f args attrs = do
-  let decl      = (downcast f) { LLVM.functionAttributes = downcast attrs' }
-      attrs'    = map Right attrs
+  let decl      = (downcast f) { LP.decAttrs = downcast attrs }
       --
       go :: GlobalFunction t -> Function Callable t
       go (Body t k l) = Body t k (CallGlobal l)
       go (Lam t x l)  = Lam t x (go l)
   --
-  declare decl
-  instr' (Call (go f) args attrs')
-
-<<<<<<< HEAD
+  declareExternFunc decl
+  instr' (Call (go f) args)
+
 callLocal :: Function Label t -> Arguments t -> [FunctionAttribute] -> CodeGen arch (Operand (Result t))
-callLocal f args attrs = do
+callLocal f args _attrs = do
   let
-      attrs'    = map Right attrs
       --
       go :: Function Label t -> Function Callable t
       go (Body t k l) = Body t k (CallLocal l)
       go (Lam t x l)  = Lam t x (go l)
   --
-  instr' (Call (go f) args attrs')
-=======
-parameter :: TypeR t -> Name t -> [LP.Typed LP.Ident]
-parameter tp n = travTypeToList tp (\s i -> LP.Typed (downcast s) (nameToPrettyI (rename n i)))
-
-scalarParameter :: ScalarType t -> Name t -> LP.Typed LP.Ident
-scalarParameter t x = downcast (Parameter (ScalarPrimType t) x)
-
-ptrParameter :: ScalarType t -> Name (Ptr t) -> LP.Typed LP.Ident
-ptrParameter t x = downcast (Parameter (PtrPrimType (ScalarPrimType t) defaultAddrSpace) x)
->>>>>>> 80601189
+  instr' (Call (go f) args)
 
 -- | Converts a tuple of scalars to a function type
 type family MarshalScalars a res where
@@ -278,7 +203,6 @@
   MarshalScalars ()     res = res
   MarshalScalars t      res = t -> res
 
-<<<<<<< HEAD
 bindScalars :: String -> TypeR t -> (Result f :~: Result (MarshalScalars t f), GlobalFunctionDefinition f -> GlobalFunctionDefinition (MarshalScalars t f), Operands t)
 bindScalars prefix tp = (eq, fun, operands)
   where
@@ -291,7 +215,7 @@
   = (fresh2, case (eq1, eq2) of (Refl, Refl) -> Refl, f1 . f2, OP_Pair o1 o2)
 bindScalars' prefix fresh (TupRsingle tp)
   | Refl <- marshalScalar @t @f tp = (fresh + 1, Refl, LLVMType.Lam (ScalarPrimType tp) name, ir tp operand)
-  where
+    where
     operand = LocalReference (PrimType $ ScalarPrimType tp) name
     name = fromString $ prefix ++ show fresh
 bindScalars' _      fresh (TupRunit) = (fresh, Refl, id, OP_Unit)
@@ -326,24 +250,6 @@
   | (eq1, funStart, opStart) <- bindScalars "ix.start." tp
   , (eq2, funEnd,   opEnd)   <- bindScalars "ix.end." tp
   = (case (eq1, eq2) of (Refl, Refl) -> Refl, funStart . funEnd, opStart, opEnd)
-=======
--- | Unpack the array environment into a set of input parameters to a function.
--- The environment here refers only to the actual free array variables that are
--- accessed by the function.
---
-envParam :: forall aenv. Gamma aenv -> [LP.Typed LP.Ident]
-envParam aenv = concatMap (\(Label n, Idx' repr _) -> arrayParam repr (Name n)) (IM.elems aenv)
-
-
--- | Generate function parameters for an Array with given base name.
---
-{-# INLINEABLE arrayParam #-}
-arrayParam
-    :: ArrayR (Array sh e)
-    -> Name (Array sh e)
-    -> [LP.Typed LP.Ident]
-arrayParam (ArrayR shr tp) name = ad ++ sh
->>>>>>> 80601189
   where
     tp = shapeType shr
     