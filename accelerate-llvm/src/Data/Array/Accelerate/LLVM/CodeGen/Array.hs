{-# LANGUAGE GADTs               #-}
{-# LANGUAGE OverloadedStrings   #-}
{-# LANGUAGE ScopedTypeVariables #-}
{-# LANGUAGE TypeApplications    #-}
{-# LANGUAGE ViewPatterns        #-}
{-# OPTIONS_HADDOCK hide #-}
-- |
-- Module      : Data.Array.Accelerate.LLVM.CodeGen.Array
-- Copyright   : [2015..2020] The Accelerate Team
-- License     : BSD3
--
-- Maintainer  : Trevor L. McDonell <trevor.mcdonell@gmail.com>
-- Stability   : experimental
-- Portability : non-portable (GHC extensions)
--

module Data.Array.Accelerate.LLVM.CodeGen.Array (

  readArray, readArray',
  writeArray, writeArray', writeArrayAt',
  readBuffer,
  writeBuffer,

  tupleAlloca, tuplePtrs, tupleStore, tupleLoad,

  intOfIndex

) where

import Control.Applicative
import Prelude                                                      hiding ( read )
import Data.Bits
import Data.Typeable                                                ( (:~:)(..) )

import LLVM.AST.Type.GetElementPtr
import LLVM.AST.Type.Instruction
import LLVM.AST.Type.Instruction.Volatile
import LLVM.AST.Type.Operand
import LLVM.AST.Type.Representation
import qualified LLVM.AST                                           as LLVM

import Data.Array.Accelerate.AST.Environment
import Data.Array.Accelerate.AST.Var
import Data.Array.Accelerate.AST.Partitioned
import Data.Array.Accelerate.Array.Buffer                           ( ScalarArrayDataR, SingleArrayDict(..), singleArrayDict )
import Data.Array.Accelerate.Representation.Array
import Data.Array.Accelerate.Representation.Type
import Data.Array.Accelerate.Representation.Shape
import Data.Array.Accelerate.Error

import Data.Array.Accelerate.LLVM.CodeGen.Environment
import Data.Array.Accelerate.LLVM.CodeGen.IR
import Data.Array.Accelerate.LLVM.CodeGen.Monad
import Data.Array.Accelerate.LLVM.CodeGen.Sugar
import Data.Array.Accelerate.LLVM.CodeGen.Constant
import qualified Data.Array.Accelerate.LLVM.CodeGen.Arithmetic      as A


-- | Read a value from an array at the given index
--
{-# INLINEABLE readArray' #-}
readArray'
    :: forall int genv idxEnv m sh e arch.
       Envs genv idxEnv
    -> Arg genv (m sh e) -- m is In or Mut
    -> ExpVars idxEnv sh
    -> CodeGen arch (Operands e)
readArray' env (ArgArray _ (ArrayR shr tp) sh buffers) idx = do
  let sh' = envsPrjSh shr sh env
  let idx' = envsPrjIndices idx env
  linearIdx <- intOfIndex shr sh' idx'
  let linearIdx' = op TypeInt linearIdx
  let
    read :: forall t. TypeR t -> GroundVars genv (Buffers t) -> CodeGen arch (Operands t)
    read TupRunit         _                = return OP_Unit
    read (TupRpair t1 t2) (TupRpair b1 b2) = OP_Pair <$> read t1 b1 <*> read t2 b2
    read (TupRsingle t)   (TupRsingle buffer)
      | Refl <- reprIsSingle @ScalarType @t @Buffer t
      , irbuffer <- envsPrjBuffer buffer env
      = ir t <$> readBuffer t TypeInt irbuffer linearIdx' (Just $ op TypeInt $ envsTileLocalIndex env)
    read _ _ = internalError "Tuple mismatch"
  read tp buffers

-- | Read a value from an array at the given index
--
{-# INLINEABLE readArray #-}
readArray
    :: forall int genv idxEnv m sh e arch.
       IntegralType int
    -> Envs genv idxEnv
    -> Arg genv (m sh e) -- m is In or Mut
    -> Operands int
    -> CodeGen arch (Operands e)
readArray int envs (ArgArray _ (ArrayR _ tp) _ buffers) (op int -> ix) = read tp buffers
  where
    read :: forall t. TypeR t -> GroundVars genv (Buffers t) -> CodeGen arch (Operands t)
    read TupRunit         _                = return OP_Unit
    read (TupRpair t1 t2) (TupRpair b1 b2) = OP_Pair <$> read t1 b1 <*> read t2 b2
    read (TupRsingle t)   (TupRsingle buffer)
      | Refl <- reprIsSingle @ScalarType @t @Buffer t
      , irbuffer <- envsPrjBuffer buffer envs
      = ir t <$> readBuffer t int irbuffer ix Nothing
    read _ _ = internalError "Tuple mismatch"

readBuffer
    :: ScalarType e
    -> IntegralType int
    -> IRBuffer e
    -> Operand int
    -> Maybe (Operand Int) -- Index within a tile, if in a tile loop
    -> CodeGen arch (Operand e)
readBuffer e i (IRBuffer buffer a v IRBufferScopeArray alias) ix _ = do
  p <- getElementPtr a e i buffer ix
  load a e v p alias
readBuffer e i (IRBuffer buffer a v IRBufferScopeSingle alias) _ _ = do
  p <- getElementPtr a e TypeInt buffer (scalar scalarTypeInt 0)
  load a e v p alias
readBuffer e i (IRBuffer buffer a v IRBufferScopeTile alias) _ (Just localIx) = do
  p <- getElementPtr a e TypeInt buffer localIx
  load a e v p alias
readBuffer _ _ _ _ _ = internalError "Cannot read from buffer in Tile scope"

-- | Write a value into an array at the given index
--
{-# INLINEABLE writeArray' #-}
writeArray'
    :: forall int genv idxEnv m sh e arch.
       Envs genv idxEnv
    -> Arg genv (m sh e) -- m is Out or Mut
    -> ExpVars idxEnv sh
    -> Operands e
    -> CodeGen arch ()
writeArray' env (ArgArray _ (ArrayR shr tp) sh buffers) idx val = do
  let sh' = envsPrjSh shr sh env
  let idx' = envsPrjIndices idx env
  linearIdx <- intOfIndex shr sh' idx'
  let linearIdx' = op TypeInt linearIdx
  let
    write :: forall t. TypeR t -> GroundVars genv (Buffers t) -> Operands t -> CodeGen arch ()
    write TupRunit _ _ = return ()
    write (TupRpair t1 t2) (TupRpair b1 b2)    (OP_Pair v1 v2) = write t1 b1 v1 >> write t2 b2 v2
    write (TupRsingle t)   (TupRsingle buffer) (op t -> value)
      | Refl <- reprIsSingle @ScalarType @t @Buffer t
      , irbuffer <- envsPrjBuffer buffer env
      = writeBuffer t TypeInt irbuffer linearIdx' (Just $ op TypeInt $ envsTileLocalIndex env) value
    write _ _ _ = internalError "Tuple mismatch"
  write tp buffers val


-- | Write a value into an array at the given index
--
{-# INLINEABLE writeArrayAt' #-}
writeArrayAt'
    :: forall int genv idxEnv m sh e arch.
       Envs genv idxEnv
    -> Arg genv (m (sh, Int) e) -- m is Out or Mut
    -> ExpVars idxEnv sh
    -> Operand Int
    -> Operands e
    -> CodeGen arch ()
writeArrayAt' env (ArgArray _ (ArrayR shr tp) sh buffers) idx i val = do
  let sh' = envsPrjSh shr sh env
  let idx' = envsPrjIndices idx env
  linearIdx <- intOfIndex shr sh' (OP_Pair idx' $ OP_Int i)
  let linearIdx' = op TypeInt linearIdx
  let
    write :: forall t. TypeR t -> GroundVars genv (Buffers t) -> Operands t -> CodeGen arch ()
    write TupRunit _ _ = return ()
    write (TupRpair t1 t2) (TupRpair b1 b2)    (OP_Pair v1 v2) = write t1 b1 v1 >> write t2 b2 v2
    write (TupRsingle t)   (TupRsingle buffer) (op t -> value)
      | Refl <- reprIsSingle @ScalarType @t @Buffer t
      , irbuffer <- envsPrjBuffer buffer env
      -- Note that operations using writeArrayAt' cannot fuse,
      -- hence we can pass Nothing here.
      = writeBuffer t TypeInt irbuffer linearIdx' Nothing value
    write _ _ _ = internalError "Tuple mismatch"
  write tp buffers val


-- | Write a value into an array at the given index
--
{-# INLINEABLE writeArray #-}
writeArray
    :: forall int genv idxEnv m sh e arch.
       IntegralType int
    -> Envs genv idxEnv
    -> Arg genv (m sh e) -- m is Out or Mut
    -> Operands int
    -> Operands e
    -> CodeGen arch ()
writeArray int envs (ArgArray _ (ArrayR _ tp) _ buffers) (op int -> ix) val = write tp buffers val
  where
    write :: forall t. TypeR t -> GroundVars genv (Buffers t) -> Operands t -> CodeGen arch ()
    write TupRunit _ _ = return ()
    write (TupRpair t1 t2) (TupRpair b1 b2)    (OP_Pair v1 v2) = write t1 b1 v1 >> write t2 b2 v2
    write (TupRsingle t)   (TupRsingle buffer) (op t -> value)
      | Refl <- reprIsSingle @ScalarType @t @Buffer t
      , irbuffer <- envsPrjBuffer buffer envs
      = writeBuffer t int irbuffer ix Nothing value
    write _ _ _ = internalError "Tuple mismatch"


writeBuffer
    :: ScalarType e
    -> IntegralType int
    -> IRBuffer e
    -> Operand int
    -> Maybe (Operand Int) -- The local index within a tile, if in a tile loop
    -> Operand e
    -> CodeGen arch ()
writeBuffer e i (IRBuffer buffer a v IRBufferScopeArray alias) ix _ x = do
  p <- getElementPtr a e i buffer ix
  _ <- store a v e p x alias
  return ()
writeBuffer e i (IRBuffer buffer a v IRBufferScopeSingle alias) ix _ x = do
  p <- getElementPtr a e TypeInt buffer (scalar scalarTypeInt 0)
  _ <- store a v e p x alias
  return ()
writeBuffer e i (IRBuffer buffer a v IRBufferScopeTile alias) _ (Just localIx) x = do
  p <- getElementPtr a e TypeInt buffer localIx
  _ <- store a v e p x alias
  return ()
writeBuffer _ _ _ _ _ _ = internalError "Cannot write to buffer in Tile scope"


-- | A wrapper around the GetElementPtr instruction, which correctly
-- computes the pointer offset for non-power-of-two SIMD types
--
getElementPtr
    :: AddrSpace
    -> ScalarType e
    -> IntegralType int
    -> Operand (Ptr (ScalarArrayDataR e))
    -> Operand int
    -> CodeGen arch (Operand (Ptr e))
<<<<<<< HEAD
getElementPtr _ t@(SingleScalarType tp)   _ arr ix
  | SingleArrayDict <- singleArrayDict tp = instr' $ GetElementPtr t arr [ix]
getElementPtr a t@(VectorScalarType v) i arr ix
  | VectorType n tp <- v
  , IntegralDict   <- integralDict i
  -- We do not put padding between vector elelemnts. LLVM does do that to
  -- align the elements, which is an issue for Vectors of a size which isn't
  -- a power of two. Hence we need to do more work to compute the pointer to a
  -- Vector. We treat a 'Buffer (Vec n t)' as a 'Ptr t' (as seen in the type
  -- families ScalarArrayDataR and MarshalArg).
  = if popCount n == 1
       then do
          -- The vector size is a power of two, so there is no difference in
          -- padding between our and LLVM's semantics. We cast the pointer to a
          -- pointer of vectors and then perform GetElementPointer on that.
          arr' <- instr' $ PtrCast ptrVecType arr
          instr' $ GetElementPtr t arr' [ix]
       else do
          -- 
          ix'  <- instr' $ Mul (IntegralNumType i) ix (integral i (fromIntegral n))
          p'   <- instr' $ GetElementPtr (SingleScalarType tp) arr [integral i 0, ix']
          instr' $ PtrCast ptrVecType p'
  where
    ptrVecType = PtrPrimType (ScalarPrimType (VectorScalarType v)) a
=======
getElementPtr _ t@(SingleScalarType{})   _ arr ix = instr' $ GetElementPtr $ GEP1 t arr ix
getElementPtr a t@(VectorScalarType v) i arr ix
  | VectorType n eltty <- v
  , IntegralDict       <- integralDict i
  = if popCount n == 1
       then instr' $ GetElementPtr $ GEP1 t arr ix
       else do
          -- Note the initial zero into to the GEP instruction. It is not
          -- really recommended to use GEP to index into vector elements, but
          -- is not forcefully disallowed (at this time).
          -- Cast the <n x t>* to a t*, do a scaled GEP, and cast the resulting
          -- t* back to an <n x t>*.
          ix'    <- instr' $ Mul (IntegralNumType i) ix (integral i (fromIntegral n))
          pPlain <- instr' $ PtrCast (PtrPrimType (ScalarPrimType (SingleScalarType eltty)) a) arr
          p'     <- instr' $ GetElementPtr $ GEP1 (SingleScalarType eltty) pPlain ix'
          p      <- instr' $ PtrCast (PtrPrimType (ScalarPrimType (VectorScalarType v)) a) p'
          return p
>>>>>>> 80601189


-- | A wrapper around the Load instruction, which splits non-power-of-two
-- SIMD types into a sequence of smaller reads.
--
-- Note: [Non-power-of-two loads and stores]
--
-- Splitting this operation a sequence of smaller power-of-two stores does
-- not work because those instructions may (will) violate alignment
-- restrictions, causing a general protection fault. So, we simply
-- implement those stores as a sequence of stores for each individual
-- element.
--
-- We could do runtime checks for what the pointer alignment is and perform
-- a vector store when we align on the right boundary, but I'm not sure the
-- extra complexity is worth it.
--
load :: AddrSpace
     -> ScalarType e
     -> Volatility
     -> Operand (Ptr e)
     -> Maybe (LLVM.MetadataNodeID, LLVM.MetadataNodeID)
     -> CodeGen arch (Operand e)
load addrspace e v p alias
  | SingleScalarType{} <- e = instrMD' (Load e v p) (bufferMetadata' alias)
  | VectorScalarType s <- e
  , VectorType n base  <- s
  , m                  <- fromIntegral n
  = if popCount m == 1
       then instr' $ Load e v p
       else do
         p' <- instr' $ PtrCast (PtrPrimType (ScalarPrimType (SingleScalarType base)) addrspace) p
         --
         let go i w
               | i >= m    = return w
               | otherwise = do
<<<<<<< HEAD
                   q  <- instr' $ GetElementPtr (SingleScalarType base) p' [integral integralType i]
                   r  <- instrMD' (Load (SingleScalarType base) v q) (bufferMetadata' alias)
=======
                   q  <- instr' $ GetElementPtr $ GEP1 (SingleScalarType base) p' (integral integralType i)
                   r  <- instr' $ Load (SingleScalarType base) v q
>>>>>>> 80601189
                   w' <- instr' $ InsertElement i w r
                   go (i+1) w'
         --
         go 0 (undef e)


-- | A wrapper around the Store instruction, which splits non-power-of-two
-- SIMD types into a sequence of smaller writes.
--
-- See: [Non-power-of-two loads and stores]
--
store :: AddrSpace
      -> Volatility
      -> ScalarType e
      -> Operand (Ptr e)
      -> Operand e
      -> Maybe (LLVM.MetadataNodeID, LLVM.MetadataNodeID)
      -> CodeGen arch ()
store addrspace volatility e p v alias
  | SingleScalarType{} <- e = do
    _ <- instrMD' (Store volatility p v) (bufferMetadata' alias)
    return ()
  | VectorScalarType s <- e
  , VectorType n base  <- s
  , m                  <- fromIntegral n
  = if popCount m == 1
       then do_ $ Store volatility p v
       else do
         p' <- instr' $ PtrCast (PtrPrimType (ScalarPrimType (SingleScalarType base)) addrspace) p
         --
         let go i
               | i >= m    = return ()
               | otherwise = do
                   x <- instr' $ ExtractElement i v
<<<<<<< HEAD
                   q <- instr' $ GetElementPtr (SingleScalarType base) p' [integral integralType i]
                   _ <- instrMD' (Store volatility q x) (bufferMetadata' alias)
=======
                   q <- instr' $ GetElementPtr $ GEP1 (SingleScalarType base) p' (integral integralType i)
                   _ <- instr' $ Store volatility q x
>>>>>>> 80601189
                   go (i+1)
         go 0

{--
      let
          go :: forall arch n t. SingleType t -> Int32 -> Operand (Ptr t) -> Operand (Vec n t) -> CodeGen arch ()
          go t offset ptr' val'
            | offset >= size = return ()
            | otherwise      = do
                let remaining = size - offset
                    this      = setBit 0 (finiteBitSize remaining - countLeadingZeros remaining - 1)

                    vec'      = VectorType (fromIntegral this) t
                    ptr_vec'  = PtrPrimType (ScalarPrimType (VectorScalarType vec')) addrspace

                    repack :: Int32 -> Operand (Vec m t) -> CodeGen arch (Operand (Vec m t))
                    repack j u
                      | j >= this = return u
                      | otherwise = do
                          x <- instr' $ ExtractElement (offset + j) val'
                          v <- instr' $ InsertElement j u x
                          repack (j+1) v

                if remaining == 1
                   then do
                     x <- instr' $ ExtractElement offset val'
                     _ <- instr' $ Store volatility ptr' x
                     return ()

                   else do
                     v <- repack 0 $ undef (VectorScalarType vec')
                     p <- instr' $ PtrCast ptr_vec' ptr'
                     _ <- instr' $ Store volatility p v

                     q <- instr' $ GetElementPtr ptr' [integral integralType this]
                     go t (offset + this) q val'

      ptr' <- instr' $ PtrCast (PtrPrimType (ScalarPrimType (SingleScalarType base)) addrspace) ptr
      go base 0 ptr' val

  where
    VectorType (fromIntegral -> size) base = vec
--}

tupleAlloca :: forall e arch. TypeR e -> CodeGen arch (TupR Operand (Distribute Ptr e))
tupleAlloca TupRunit = return TupRunit
tupleAlloca (TupRpair t1 t2) = TupRpair <$> tupleAlloca t1 <*> tupleAlloca t2
tupleAlloca (TupRsingle tp)
  | Refl <- reprIsSingle @ScalarType @e @Ptr tp
  = TupRsingle <$> hoistAlloca (ScalarPrimType tp)

tuplePtrs :: forall full arch. TypeR full -> Operand (Ptr (Struct full)) -> CodeGen arch (TupR Operand (Distribute Ptr full))
tuplePtrs tp ptr = go TupleIdxSelf tp
  where
    go :: forall e. TupleIdx full e -> TypeR e -> CodeGen arch (TupR Operand (Distribute Ptr e))
    go _ TupRunit = return TupRunit
    go tupleIdx (TupRpair t1 t2)
      = TupRpair <$> go (tupleLeft tupleIdx) t1 <*> go (tupleRight tupleIdx) t2
    go tupleIdx (TupRsingle t)
      | Refl <- reprIsSingle @ScalarType @e @Ptr t
      = TupRsingle <$> instr' (GetStructElementPtr (ScalarPrimType t) ptr tupleIdx)

tupleStore :: forall e arch. TypeR e -> TupR Operand (Distribute Ptr e) -> Operands e -> CodeGen arch ()
tupleStore TupRunit _ _ = return ()
tupleStore (TupRpair t1 t2) (TupRpair p1 p2) (OP_Pair v1 v2) =
  tupleStore t1 p1 v1 >> tupleStore t2 p2 v2
tupleStore (TupRsingle tp) (TupRsingle ptr) value 
  | Refl <- reprIsSingle @ScalarType @e @Ptr tp = do
    _ <- instr' $ Store NonVolatile ptr $ op tp value
    return ()
tupleStore _ _ _ = internalError "Tuple mismatch"

tupleLoad :: forall e arch. TypeR e -> TupR Operand (Distribute Ptr e) -> CodeGen arch (Operands e)
tupleLoad TupRunit _ = return OP_Unit
tupleLoad (TupRpair t1 t2) (TupRpair p1 p2) = OP_Pair <$> tupleLoad t1 p1 <*> tupleLoad t2 p2
tupleLoad (TupRsingle tp) (TupRsingle ptr)
  | Refl <- reprIsSingle @ScalarType @e @Ptr tp
  = instr $ Load tp NonVolatile ptr
tupleLoad _ _ = internalError "Tuple mismatch"

-- | Convert a multidimensional array index into a linear index
--
intOfIndex :: ShapeR sh -> Operands sh -> Operands sh -> CodeGen arch (Operands Int)
intOfIndex ShapeRz OP_Unit OP_Unit
  = return $ A.liftInt 0
intOfIndex (ShapeRsnoc shr) (OP_Pair sh sz) (OP_Pair ix i)
  -- If we short-circuit the last dimension, we can avoid inserting
  -- a multiply by zero and add of the result.
  = case shr of
      ShapeRz -> return i
      _       -> do
        a <- intOfIndex shr sh ix
        b <- A.mul numType a sz
        c <- A.add numType b i
        return c<|MERGE_RESOLUTION|>--- conflicted
+++ resolved
@@ -37,7 +37,7 @@
 import LLVM.AST.Type.Instruction.Volatile
 import LLVM.AST.Type.Operand
 import LLVM.AST.Type.Representation
-import qualified LLVM.AST                                           as LLVM
+import LLVM.AST.Type.Metadata
 
 import Data.Array.Accelerate.AST.Environment
 import Data.Array.Accelerate.AST.Var
@@ -233,11 +233,10 @@
     -> Operand (Ptr (ScalarArrayDataR e))
     -> Operand int
     -> CodeGen arch (Operand (Ptr e))
-<<<<<<< HEAD
 getElementPtr _ t@(SingleScalarType tp)   _ arr ix
-  | SingleArrayDict <- singleArrayDict tp = instr' $ GetElementPtr t arr [ix]
+  | SingleArrayDict <- singleArrayDict tp = instr' $ GetElementPtr $ GEP1 t arr ix
 getElementPtr a t@(VectorScalarType v) i arr ix
-  | VectorType n tp <- v
+  | VectorType n eltty <- v
   , IntegralDict   <- integralDict i
   -- We do not put padding between vector elelemnts. LLVM does do that to
   -- align the elements, which is an issue for Vectors of a size which isn't
@@ -250,21 +249,7 @@
           -- padding between our and LLVM's semantics. We cast the pointer to a
           -- pointer of vectors and then perform GetElementPointer on that.
           arr' <- instr' $ PtrCast ptrVecType arr
-          instr' $ GetElementPtr t arr' [ix]
-       else do
-          -- 
-          ix'  <- instr' $ Mul (IntegralNumType i) ix (integral i (fromIntegral n))
-          p'   <- instr' $ GetElementPtr (SingleScalarType tp) arr [integral i 0, ix']
-          instr' $ PtrCast ptrVecType p'
-  where
-    ptrVecType = PtrPrimType (ScalarPrimType (VectorScalarType v)) a
-=======
-getElementPtr _ t@(SingleScalarType{})   _ arr ix = instr' $ GetElementPtr $ GEP1 t arr ix
-getElementPtr a t@(VectorScalarType v) i arr ix
-  | VectorType n eltty <- v
-  , IntegralDict       <- integralDict i
-  = if popCount n == 1
-       then instr' $ GetElementPtr $ GEP1 t arr ix
+          instr' $ GetElementPtr $ GEP1 t arr' ix
        else do
           -- Note the initial zero into to the GEP instruction. It is not
           -- really recommended to use GEP to index into vector elements, but
@@ -276,7 +261,8 @@
           p'     <- instr' $ GetElementPtr $ GEP1 (SingleScalarType eltty) pPlain ix'
           p      <- instr' $ PtrCast (PtrPrimType (ScalarPrimType (VectorScalarType v)) a) p'
           return p
->>>>>>> 80601189
+  where
+    ptrVecType = PtrPrimType (ScalarPrimType (VectorScalarType v)) a
 
 
 -- | A wrapper around the Load instruction, which splits non-power-of-two
@@ -298,7 +284,7 @@
      -> ScalarType e
      -> Volatility
      -> Operand (Ptr e)
-     -> Maybe (LLVM.MetadataNodeID, LLVM.MetadataNodeID)
+     -> Maybe (MetadataNodeID, MetadataNodeID)
      -> CodeGen arch (Operand e)
 load addrspace e v p alias
   | SingleScalarType{} <- e = instrMD' (Load e v p) (bufferMetadata' alias)
@@ -313,13 +299,8 @@
          let go i w
                | i >= m    = return w
                | otherwise = do
-<<<<<<< HEAD
-                   q  <- instr' $ GetElementPtr (SingleScalarType base) p' [integral integralType i]
+                   q  <- instr' $ GetElementPtr $ GEP1 (SingleScalarType base) p' (integral integralType i)
                    r  <- instrMD' (Load (SingleScalarType base) v q) (bufferMetadata' alias)
-=======
-                   q  <- instr' $ GetElementPtr $ GEP1 (SingleScalarType base) p' (integral integralType i)
-                   r  <- instr' $ Load (SingleScalarType base) v q
->>>>>>> 80601189
                    w' <- instr' $ InsertElement i w r
                    go (i+1) w'
          --
@@ -336,7 +317,7 @@
       -> ScalarType e
       -> Operand (Ptr e)
       -> Operand e
-      -> Maybe (LLVM.MetadataNodeID, LLVM.MetadataNodeID)
+      -> Maybe (MetadataNodeID, MetadataNodeID)
       -> CodeGen arch ()
 store addrspace volatility e p v alias
   | SingleScalarType{} <- e = do
@@ -354,13 +335,8 @@
                | i >= m    = return ()
                | otherwise = do
                    x <- instr' $ ExtractElement i v
-<<<<<<< HEAD
-                   q <- instr' $ GetElementPtr (SingleScalarType base) p' [integral integralType i]
+                   q <- instr' $ GetElementPtr $ GEP1 (SingleScalarType base) p' (integral integralType i)
                    _ <- instrMD' (Store volatility q x) (bufferMetadata' alias)
-=======
-                   q <- instr' $ GetElementPtr $ GEP1 (SingleScalarType base) p' (integral integralType i)
-                   _ <- instr' $ Store volatility q x
->>>>>>> 80601189
                    go (i+1)
          go 0
 
