{-# LANGUAGE GADTs               #-}
{-# LANGUAGE OverloadedStrings   #-}
{-# LANGUAGE RebindableSyntax    #-}
{-# LANGUAGE ScopedTypeVariables #-}
{-# LANGUAGE TemplateHaskell     #-}
{-# LANGUAGE TupleSections       #-}
{-# LANGUAGE TypeApplications    #-}
{-# LANGUAGE ViewPatterns        #-}
{-# OPTIONS_HADDOCK hide #-}
-- |
-- Module      : Data.Array.Accelerate.LLVM.CodeGen.Arithmetic
-- Copyright   : [2015..2020] The Accelerate Team
-- License     : BSD3
--
-- Maintainer  : Trevor L. McDonell <trevor.mcdonell@gmail.com>
-- Stability   : experimental
-- Portability : non-portable (GHC extensions)
--

module Data.Array.Accelerate.LLVM.CodeGen.Arithmetic
  where

import Data.Array.Accelerate.AST                                    ( PrimMaybe )
import Data.Array.Accelerate.Analysis.Match
import Data.Array.Accelerate.Representation.Tag
import Data.Array.Accelerate.Representation.Type

import LLVM.AST.Type.Constant
import LLVM.AST.Type.Function
import LLVM.AST.Type.Instruction
import LLVM.AST.Type.Instruction.Compare
import LLVM.AST.Type.Name
import LLVM.AST.Type.Operand
import LLVM.AST.Type.Representation

import Data.Array.Accelerate.LLVM.CodeGen.Base
import Data.Array.Accelerate.LLVM.CodeGen.Constant
import Data.Array.Accelerate.LLVM.CodeGen.IR
import Data.Array.Accelerate.LLVM.CodeGen.Monad
import Data.Array.Accelerate.LLVM.CodeGen.Type

import Control.Applicative
import Control.Monad
import Data.Bits                                                    ( finiteBitSize )
import Data.Bool                                                    ( Bool(..), otherwise )
import Data.ByteString.Short                                        ( ShortByteString )
import Data.Constraint                                              ( Dict(..) )
import Data.Monoid
import Data.String
import Foreign.Storable                                             ( sizeOf )
import Prelude                                                      ( Eq, Num, Maybe(..), ($), (==), (/), undefined, flip, fromInteger )
import Text.Printf
import qualified Data.Ord                                           as Ord
import qualified Prelude                                            as P


-- Operations from Num
-- -------------------

add :: NumType a -> Operands a -> Operands a -> CodeGen arch (Operands a)
add = binop Add

sub :: NumType a -> Operands a -> Operands a -> CodeGen arch (Operands a)
sub = binop Sub

mul :: NumType a -> Operands a -> Operands a -> CodeGen arch (Operands a)
mul = binop Mul

negate :: NumType a -> Operands a -> CodeGen arch (Operands a)
negate t x =
  case t of
    IntegralNumType i | IntegralDict <- integralDict i -> mul t x (ir t (num t (P.negate 1)))
    FloatingNumType f | FloatingDict <- floatingDict f -> mul t x (ir t (num t (P.negate 1)))

abs :: forall arch a. NumType a -> Operands a -> CodeGen arch (Operands a)
abs n x =
  case n of
    FloatingNumType f                  -> mathf "fabs" f x
    IntegralNumType i
      | unsigned i                     -> return x
<<<<<<< HEAD
      | Refl <- integralTypeIsResult i
      , IntegralDict <- integralDict i ->
          let p = ScalarPrimType (SingleScalarType (NumSingleType n))
              t = PrimType p
          in
          case finiteBitSize (undefined :: a) of
            64 -> call (lamUnnamed p (Body t Nothing "llabs")) (ArgumentsCons (op n x) [] ArgumentsNil) [NoUnwind, ReadNone]
            _  -> call (lamUnnamed p (Body t Nothing "abs"))   (ArgumentsCons (op n x) [] ArgumentsNil) [NoUnwind, ReadNone]
=======
      | IntegralDict <- integralDict i ->
          let p  = ScalarPrimType (SingleScalarType (NumSingleType n))
              t  = PrimType p
              fn = fromString $ printf "llvm.abs.i%d" (finiteBitSize (undefined::a))
          in
          call (Lam p (op n x) (Lam primType (boolean False) (Body t Nothing fn))) [NoUnwind, ReadNone]
>>>>>>> 2b5d6944

signum :: forall arch a. NumType a -> Operands a -> CodeGen arch (Operands a)
signum t x =
  case t of
    IntegralNumType i
      | IntegralDict <- integralDict i
      , unsigned i
      -> do z <- neq (NumSingleType t) x (ir t (num t 0))
            s <- instr (BoolToInt i (unbool z))
            return s
      --
      -- http://graphics.stanford.edu/~seander/bithacks.html#CopyIntegerSign
      | IntegralDict <- integralDict i
      -> do let wsib = finiteBitSize (undefined::a)
            z <- neq (NumSingleType t) x (ir t (num t 0))
            l <- instr (BoolToInt i (unbool z))
            r <- shiftRA i x (ir integralType (integral integralType (wsib P.- 1)))
            s <- bor i l r
            return s
    --
    -- http://graphics.stanford.edu/~seander/bithacks.html#CopyIntegerSign
    FloatingNumType f
      | FloatingDict <- floatingDict f
      -> do
            l <- gt (NumSingleType t) x (ir f (floating f 0))
            r <- lt (NumSingleType t) x (ir f (floating f 0))
            u <- instr (BoolToFP f (unbool l))
            v <- instr (BoolToFP f (unbool r))
            s <- sub t u v
            return s

-- Operations from Integral and Bits
-- ---------------------------------

quot :: IntegralType a -> Operands a -> Operands a -> CodeGen arch (Operands a)
quot = binop Quot

rem :: IntegralType a -> Operands a -> Operands a -> CodeGen arch (Operands a)
rem = binop Rem

quotRem :: IntegralType a -> Operands a -> Operands a -> CodeGen arch (Operands (a,a))
quotRem t x y = do
  q <- quot t x y
  r <- rem  t x y
  -- TLM: On x86 we can compute quotRem with a single [i]divq instruction. This
  -- is not evident from the generated LLVM IR, which will still list both
  -- div/rem operations. Note that this may not be true for other instruction
  -- sets, for example the NVPTX assembly contains both operations. It might be
  -- worthwhile to allow backends to specialise Exp code generation in the same
  -- way the other phases of compilation are handled.
  --
  -- The following can be used to compute the remainder, and _may_ be better for
  -- architectures without a combined quotRem instruction.
  --
  -- z <- mul (IntegralNumType t) y q
  -- r <- sub (IntegralNumType t) x z
  return $ pair q r

idiv :: IntegralType a -> Operands a -> Operands a -> CodeGen arch (Operands a)
idiv i x y
  | unsigned i
  = quot i x y
  --
  | IntegralDict <- integralDict i
  , Dict         <- integralElt i
  , zero         <- ir i (integral i 0)
  , one          <- ir i (integral i 1)
  , n            <- IntegralNumType i
  , s            <- NumSingleType n
  = if (tp, gt s x zero `land'` lt s y zero)
       then do
         a <- sub n x one
         b <- quot i a y
         c <- sub n b one
         return c
       else
    if (tp, lt s x zero `land'` gt s y zero)
       then do
         a <- add n x one
         b <- quot i a y
         c <- sub n b one
         return c
    else
         quot i x y
  where
    tp = TupRsingle $ SingleScalarType $ NumSingleType $ IntegralNumType i

mod :: IntegralType a -> Operands a -> Operands a -> CodeGen arch (Operands a)
mod i x y
  | unsigned i
  = rem i x y
  --
  | IntegralDict <- integralDict i
  , Dict         <- integralElt i
  , zero         <- ir i (integral i 0)
  , n            <- IntegralNumType i
  , s            <- NumSingleType n
  = do r <- rem i x y
       if (tp, (gt s x zero `land'` lt s y zero) `lor'` (lt s x zero `land'` gt s y zero))
          then if (tp, neq s r zero)
                  then add n r y
                  else return zero
          else return r
  where
    tp = TupRsingle $ SingleScalarType $ NumSingleType $ IntegralNumType i

divMod :: IntegralType a -> Operands a -> Operands a -> CodeGen arch (Operands (a,a))
divMod i x y
  | unsigned i
  = quotRem i x y
  --
  | IntegralDict <- integralDict i
  , Dict         <- integralElt i
  , zero         <- ir i (integral i 0)
  , one          <- ir i (integral i 1)
  , n            <- IntegralNumType i
  , s            <- NumSingleType n
  = if (TupRpair tp tp, gt s x zero `land'` lt s y zero)
       then do
         a <- sub n x one
         b <- quotRem i a y
         c <- sub n (fst b) one
         d <- add n (snd b) y
         e <- add n d one
         return $ pair c e
       else
    if (TupRpair tp tp, lt s x zero `land'` gt s y zero)
       then do
         a <- add n x one
         b <- quotRem i a y
         c <- sub n (fst b) one
         d <- add n (snd b) y
         e <- sub n d one
         return $ pair c e
    else
         quotRem i x y
  where
    tp = TupRsingle $ SingleScalarType $ NumSingleType $ IntegralNumType i


band :: IntegralType a -> Operands a -> Operands a -> CodeGen arch (Operands a)
band = binop BAnd

bor :: IntegralType a -> Operands a -> Operands a -> CodeGen arch (Operands a)
bor = binop BOr

xor :: IntegralType a -> Operands a -> Operands a -> CodeGen arch (Operands a)
xor = binop BXor

complement :: IntegralType a -> Operands a -> CodeGen arch (Operands a)
complement t x | IntegralDict <- integralDict t = xor t x (ir t (integral t (P.negate 1)))

shiftL :: IntegralType a -> Operands a -> Operands Int -> CodeGen arch (Operands a)
shiftL t x i = do
  i' <- fromIntegral integralType (IntegralNumType t) i
  binop ShiftL t x i'

shiftR :: IntegralType a -> Operands a -> Operands Int -> CodeGen arch (Operands a)
shiftR t
  | signed t  = shiftRA t
  | otherwise = shiftRL t

shiftRL :: IntegralType a -> Operands a -> Operands Int -> CodeGen arch (Operands a)
shiftRL t x i = do
  i' <- fromIntegral integralType (IntegralNumType t) i
  r  <- binop ShiftRL t x i'
  return r

shiftRA :: IntegralType a -> Operands a -> Operands Int -> CodeGen arch (Operands a)
shiftRA t x i = do
  i' <- fromIntegral integralType (IntegralNumType t) i
  r  <- binop ShiftRA t x i'
  return r

rotateL :: forall arch a. IntegralType a -> Operands a -> Operands Int -> CodeGen arch (Operands a)
rotateL t x i
  | IntegralDict <- integralDict t
  = do let fshl = fromString $ printf "llvm.fshl.i%d" (finiteBitSize (undefined::a))
           p    = ScalarPrimType (SingleScalarType (NumSingleType (IntegralNumType t)))
           x'   = op t x
       i' <- fromIntegral integralType (IntegralNumType t) i
       r  <- call (Lam p x' (Lam p x' (Lam p (op t i') (Body (PrimType p) Nothing fshl)))) [NoUnwind, ReadNone]
       return r

rotateR :: forall arch a. IntegralType a -> Operands a -> Operands Int -> CodeGen arch (Operands a)
rotateR t x i
  | IntegralDict <- integralDict t
  = do let fshr = fromString $ printf "llvm.fshr.i%d" (finiteBitSize (undefined::a))
           p    = ScalarPrimType (SingleScalarType (NumSingleType (IntegralNumType t)))
           x'   = op t x
       i' <- fromIntegral integralType (IntegralNumType t) i
       r  <- call (Lam p x' (Lam p x' (Lam p (op t i') (Body (PrimType p) Nothing fshr)))) [NoUnwind, ReadNone]
       return r

popCount :: forall arch a. IntegralType a -> Operands a -> CodeGen arch (Operands Int)
popCount i x
  | IntegralDict <- integralDict i
  , Refl <- integralTypeIsResult i
  = do let ctpop = fromString $ printf "llvm.ctpop.i%d" (finiteBitSize (undefined::a))
           p     = ScalarPrimType (SingleScalarType (NumSingleType (IntegralNumType i)))
           t     = PrimType p
       --
       c <- call (lamUnnamed p (Body t Nothing ctpop)) (ArgumentsCons (op i x) [] ArgumentsNil) [NoUnwind, ReadNone]
       r <- fromIntegral i numType c
       return r

countLeadingZeros :: forall arch a. IntegralType a -> Operands a -> CodeGen arch (Operands Int)
countLeadingZeros i x
  | IntegralDict <- integralDict i
  , Refl <- integralTypeIsResult i
  = do let clz = fromString $ printf "llvm.ctlz.i%d" (finiteBitSize (undefined::a))
           p   = ScalarPrimType (SingleScalarType (NumSingleType (IntegralNumType i)))
           t   = PrimType p
       --
       c <- call
              (lamUnnamed p $ lamUnnamed primType $ Body t Nothing clz)
              (ArgumentsCons (op i x) [] $ ArgumentsCons (boolean False) [] ArgumentsNil)
              [NoUnwind, ReadNone]
       r <- fromIntegral i numType c
       return r

countTrailingZeros :: forall arch a. IntegralType a -> Operands a -> CodeGen arch (Operands Int)
countTrailingZeros i x
  | IntegralDict <- integralDict i
  , Refl <- integralTypeIsResult i
  = do let ctz = fromString $ printf "llvm.cttz.i%d" (finiteBitSize (undefined::a))
           p   = ScalarPrimType (SingleScalarType (NumSingleType (IntegralNumType i)))
           t   = PrimType p
       --
       c <- call
              (lamUnnamed p $ lamUnnamed primType $ Body t Nothing ctz)
              (ArgumentsCons (op i x) [] $ ArgumentsCons (boolean False) [] ArgumentsNil)
              [NoUnwind, ReadNone]
       r <- fromIntegral i numType c
       return r


-- Operators from Fractional and Floating
-- --------------------------------------

fdiv :: FloatingType a -> Operands a -> Operands a -> CodeGen arch (Operands a)
fdiv = binop Div

recip :: FloatingType a -> Operands a -> CodeGen arch (Operands a)
recip t x | FloatingDict <- floatingDict t = fdiv t (ir t (floating t 1)) x

sin :: FloatingType a -> Operands a -> CodeGen arch (Operands a)
sin = mathf "sin"

cos :: FloatingType a -> Operands a -> CodeGen arch (Operands a)
cos = mathf "cos"

tan :: FloatingType a -> Operands a -> CodeGen arch (Operands a)
tan = mathf "tan"

sinh :: FloatingType a -> Operands a -> CodeGen arch (Operands a)
sinh = mathf "sinh"

cosh :: FloatingType a -> Operands a -> CodeGen arch (Operands a)
cosh = mathf "cosh"

tanh :: FloatingType a -> Operands a -> CodeGen arch (Operands a)
tanh = mathf "tanh"

asin :: FloatingType a -> Operands a -> CodeGen arch (Operands a)
asin = mathf "asin"

acos :: FloatingType a -> Operands a -> CodeGen arch (Operands a)
acos = mathf "acos"

atan :: FloatingType a -> Operands a -> CodeGen arch (Operands a)
atan = mathf "atan"

asinh :: FloatingType a -> Operands a -> CodeGen arch (Operands a)
asinh = mathf "asinh"

acosh :: FloatingType a -> Operands a -> CodeGen arch (Operands a)
acosh = mathf "acosh"

atanh :: FloatingType a -> Operands a -> CodeGen arch (Operands a)
atanh = mathf "atanh"

atan2 :: FloatingType a -> Operands a -> Operands a -> CodeGen arch (Operands a)
atan2 = mathf2 "atan2"

exp :: FloatingType a -> Operands a -> CodeGen arch (Operands a)
exp = mathf "exp"

fpow :: FloatingType a -> Operands a -> Operands a -> CodeGen arch (Operands a)
fpow = mathf2 "pow"

sqrt :: FloatingType a -> Operands a -> CodeGen arch (Operands a)
sqrt = mathf "sqrt"

log :: FloatingType a -> Operands a -> CodeGen arch (Operands a)
log = mathf "log"

logBase :: forall arch a. FloatingType a -> Operands a -> Operands a -> CodeGen arch (Operands a)
logBase t x@(op t -> base) y | FloatingDict <- floatingDict t = logBase'
  where
    match :: Eq t => Operand t -> Operand t -> Bool
    match (ConstantOperand (ScalarConstant _ u))
          (ConstantOperand (ScalarConstant _ v)) = u == v
    match _ _                                    = False

    logBase' :: (Num a, Eq a) => CodeGen arch (Operands a)
    logBase' | match base (floating t 2)  = mathf "log2"  t y
             | match base (floating t 10) = mathf "log10" t y
             | otherwise
             = do x' <- log t x
                  y' <- log t y
                  fdiv t y' x'


-- Operators from RealFloat
-- ------------------------

isNaN :: FloatingType a -> Operands a -> CodeGen arch (Operands Bool)
isNaN f (op f -> x) = instr (IsNaN f x)

isInfinite :: forall arch a. FloatingType a -> Operands a -> CodeGen arch (Operands Bool)
isInfinite f x = do
  x' <- abs n x
  eq (NumSingleType n) infinity x'
  where
    n :: NumType a
    n = FloatingNumType f

    infinity :: Operands a
    infinity | FloatingDict <- floatingDict f = ir f (floating f (1/0))


-- Operators from RealFrac
-- -----------------------

truncate :: FloatingType a -> IntegralType b -> Operands a -> CodeGen arch (Operands b)
truncate tf ti (op tf -> x) = instr (FPToInt tf ti x)

round :: FloatingType a -> IntegralType b -> Operands a -> CodeGen arch (Operands b)
round tf ti x = do
  i <- mathf "round" tf x
  truncate tf ti i

floor :: FloatingType a -> IntegralType b -> Operands a -> CodeGen arch (Operands b)
floor tf ti x = do
  i <- mathf "floor" tf x
  truncate tf ti i

ceiling :: FloatingType a -> IntegralType b -> Operands a -> CodeGen arch (Operands b)
ceiling tf ti x = do
  i <- mathf "ceil" tf x
  truncate tf ti i


-- Relational and Equality operators
-- ---------------------------------

cmp :: Ordering -> SingleType a -> Operands a -> Operands a -> CodeGen arch (Operands Bool)
cmp p dict (op dict -> x) (op dict -> y) = instr (Cmp dict p x y)

lt :: SingleType a -> Operands a -> Operands a -> CodeGen arch (Operands Bool)
lt = cmp LT

gt :: SingleType a -> Operands a -> Operands a -> CodeGen arch (Operands Bool)
gt = cmp GT

lte :: SingleType a -> Operands a -> Operands a -> CodeGen arch (Operands Bool)
lte = cmp LE

gte :: SingleType a -> Operands a -> Operands a -> CodeGen arch (Operands Bool)
gte = cmp GE

eq :: SingleType a -> Operands a -> Operands a -> CodeGen arch (Operands Bool)
eq = cmp EQ

neq :: SingleType a -> Operands a -> Operands a -> CodeGen arch (Operands Bool)
neq = cmp NE

max :: SingleType a -> Operands a -> Operands a -> CodeGen arch (Operands a)
max ty x y
  | NumSingleType (FloatingNumType f) <- ty = mathf2 "fmax" f x y
  | otherwise                               = do c <- unbool <$> gte ty x y
                                                 binop (flip Select c) ty x y

min :: SingleType a -> Operands a -> Operands a -> CodeGen arch (Operands a)
min ty x y
  | NumSingleType (FloatingNumType f) <- ty = mathf2 "fmin" f x y
  | otherwise                               = do c <- unbool <$> lte ty x y
                                                 binop (flip Select c) ty x y


-- Logical operators
-- -----------------
--
-- Note that these implementations are strict in both arguments. The short
-- circuiting (&&) and (||) operators in the language are not evaluated
-- using these functions, but defined in terms of if-then-else.
--
land :: Operands Bool -> Operands Bool -> CodeGen arch (Operands Bool)
land (OP_Bool x) (OP_Bool y) = instr (LAnd x y)

lor :: Operands Bool -> Operands Bool -> CodeGen arch (Operands Bool)
lor (OP_Bool x) (OP_Bool y) = instr (LOr x y)

lnot :: Operands Bool -> CodeGen arch (Operands Bool)
lnot (OP_Bool x) = instr (LNot x)

-- Utilities for implementing bounds checks
land' :: CodeGen arch (Operands Bool) -> CodeGen arch (Operands Bool) -> CodeGen arch (Operands Bool)
land' x y = do
  a <- x
  b <- y
  land a b

lor' :: CodeGen arch (Operands Bool) -> CodeGen arch (Operands Bool) -> CodeGen arch (Operands Bool)
lor' x y = do
  a <- x
  b <- y
  lor a b

-- Type conversions
-- ----------------

fromIntegral :: forall arch a b. IntegralType a -> NumType b -> Operands a -> CodeGen arch (Operands b)
fromIntegral i1 n (op i1 -> x) =
  case n of
    FloatingNumType f
      -> instr (IntToFP i1 f x)

    IntegralNumType (i2 :: IntegralType b)
      | IntegralDict <- integralDict i1
      , IntegralDict <- integralDict i2
      -> let
             bits_a = finiteBitSize (undefined::a)
             bits_b = finiteBitSize (undefined::b)
         in
         case Ord.compare bits_a bits_b of
           Ord.EQ -> instr (BitCast (SingleScalarType (NumSingleType n)) x)
           Ord.GT -> instr (Trunc (IntegralBoundedType i1) (IntegralBoundedType i2) x)
           Ord.LT -> instr (Ext   (IntegralBoundedType i1) (IntegralBoundedType i2) x)

toFloating :: forall arch a b. NumType a -> FloatingType b -> Operands a -> CodeGen arch (Operands b)
toFloating n1 f2 (op n1 -> x) =
  case n1 of
    IntegralNumType i1
      -> instr (IntToFP i1 f2 x)

    FloatingNumType (f1 :: FloatingType a)
      | FloatingDict <- floatingDict f1
      , FloatingDict <- floatingDict f2
      -> let
             bytes_a = sizeOf (undefined::a)
             bytes_b = sizeOf (undefined::b)
         in
         case Ord.compare bytes_a bytes_b of
           Ord.EQ -> instr (BitCast (SingleScalarType (NumSingleType (FloatingNumType f2))) x)
           Ord.GT -> instr (FTrunc f1 f2 x)
           Ord.LT -> instr (FExt   f1 f2 x)

bitcast :: ScalarType a -> ScalarType b -> Operands a -> CodeGen arch (Operands b)
bitcast ta tb x
  | Just Refl <- matchScalarType ta tb = return x
  | otherwise                          = instr (BitCast tb (op ta x))


-- Utility functions
-- -----------------

fst :: Operands (a, b) -> Operands a
fst (OP_Pair x _) = x

snd :: Operands (a, b) -> Operands b
snd (OP_Pair _ y) = y

pair :: Operands a -> Operands b -> Operands (a, b)
pair x y = OP_Pair x y

unpair :: Operands (a, b) -> (Operands a, Operands b)
unpair (OP_Pair x y) = (x, y)

uncurry :: (Operands a -> Operands b -> c) -> Operands (a, b) -> c
uncurry f (OP_Pair x y) = f x y

unbool :: Operands Bool -> Operand Bool
unbool (OP_Bool x) = x

binop :: IROP dict => (dict a -> Operand a -> Operand a -> Instruction a) -> dict a -> Operands a -> Operands a -> CodeGen arch (Operands a)
binop f dict (op dict -> x) (op dict -> y) = instr (f dict x y)


fst3 :: Operands (Tup3 a b c) -> Operands a
fst3 (OP_Pair (OP_Pair (OP_Pair OP_Unit x) _) _) = x

snd3 :: Operands (Tup3 a b c) -> Operands b
snd3 (OP_Pair (OP_Pair _ y) _) = y

thd3 :: Operands (Tup3 a b c) -> Operands c
thd3 (OP_Pair _ z) = z

trip :: Operands a -> Operands b -> Operands c -> Operands (Tup3 a b c)
trip x y z = OP_Pair (OP_Pair (OP_Pair OP_Unit x) y) z

untrip :: Operands (Tup3 a b c) -> (Operands a, Operands b, Operands c)
untrip t = (fst3 t, snd3 t, thd3 t)


-- | Lift a constant value into an constant in the intermediate representation.
--
{-# INLINABLE lift #-}
lift :: TypeR a -> a -> Operands a
lift tp v = constant tp v

{-# INLINE liftInt #-}
liftInt :: Int -> Operands Int
liftInt = lift $ TupRsingle scalarTypeInt

{-# INLINE liftInt32 #-}
liftInt32 :: Int32 -> Operands Int32
liftInt32 = lift $ TupRsingle scalarTypeInt32

{-# INLINE liftWord32 #-}
liftWord32 :: Word32 -> Operands Word32
liftWord32 = lift $ TupRsingle scalarTypeWord32

{-# INLINE liftBool #-}
liftBool :: Bool -> Operands Bool
liftBool x = OP_Bool (boolean x)

-- | Standard if-then-else expression
--
ifThenElse
    :: (TypeR a, CodeGen arch (Operands Bool))
    -> CodeGen arch (Operands a)
    -> CodeGen arch (Operands a)
    -> CodeGen arch (Operands a)
ifThenElse (tp, test) yes no = do
  ifThen <- newBlock "if.then"
  ifElse <- newBlock "if.else"
  ifExit <- newBlock "if.exit"

  _  <- beginBlock "if.entry"
  p  <- test
  _  <- cbr p ifThen ifElse

  setBlock ifThen
  tv <- yes
  tb <- br ifExit

  setBlock ifElse
  fv <- no
  fb <- br ifExit

  setBlock ifExit
  phi tp [(tv, tb), (fv, fb)]


caseof
    :: TypeR a
    -> CodeGen arch (Operands TAG)
    -> [(TAG, CodeGen arch (Operands a))]
    -> Maybe (CodeGen arch (Operands a))
    -> CodeGen arch (Operands a)
caseof tR tag xs x = do
  exit   <- newBlock "switch.exit"
  def    <- newBlock "switch.default"
  cases  <- forM xs (\(t,e) -> (t,e,) <$> newBlock (printf "switch.l%d" t))

  _    <- beginBlock "switch.entry"
  p    <- tag
  _    <- switch p def [(t,b) | (t,_,b) <- cases]

  -- Generate basic blocks for each equation
  vs   <- forM cases $ \(_,body,label) -> do
    setBlock label
    r <- body
    b <- br exit
    return (r,b)

  -- Basic block for the default case
  v    <- do
    setBlock def
    r <- case x of
        Nothing ->
          let go :: TypeR a -> Operands a
              go TupRunit       = OP_Unit
              go (TupRsingle t) = ir t (undef t)
              go (TupRpair a b) = OP_Pair (go a) (go b)
          in return (go tR)
        Just default_ -> default_
    b <- br exit
    return (r,b)

  setBlock exit
  phi tR (v:vs)


-- Execute the body only if the first argument evaluates to True
--
when :: CodeGen arch (Operands Bool) -> CodeGen arch () -> CodeGen arch ()
when test doit = do
  body <- newBlock "when.body"
  exit <- newBlock "when.exit"

  p <- test
  _ <- cbr p body exit

  setBlock body
  doit
  _ <- br exit

  setBlock exit


-- Execute the body only if the first argument evaluates to False
--
unless :: CodeGen arch (Operands Bool) -> CodeGen arch () -> CodeGen arch ()
unless test doit = do
  body <- newBlock "unless.body"
  exit <- newBlock "unless.exit"

  p <- test
  _ <- cbr p exit body

  setBlock body
  doit
  _ <- br exit

  setBlock exit


-- Call a function from the standard C math library. This is a wrapper around
-- the 'call' function from CodeGen.Base since:
--
--   (1) The parameter and return types are all the same; and
--   (2) We check if there is an intrinsic implementation of this function
--
-- TLM: We should really be able to construct functions of any arity.
--
mathf :: ShortByteString -> FloatingType t -> Operands t -> CodeGen arch (Operands t)
mathf n f (op f -> x)
  | Refl <- floatingTypeIsResult f = do
    let s = ScalarPrimType (SingleScalarType (NumSingleType (FloatingNumType f)))
        t = PrimType s
    --
    name <- lm f n
    r    <- call (lamUnnamed s (Body t Nothing name)) (ArgumentsCons x [] ArgumentsNil) [NoUnwind, ReadOnly]
    return r


mathf2 :: ShortByteString -> FloatingType t -> Operands t -> Operands t -> CodeGen arch (Operands t)
mathf2 n f (op f -> x) (op f -> y)
  | Refl <- floatingTypeIsResult f = do
    let s = ScalarPrimType (SingleScalarType (NumSingleType (FloatingNumType f)))
        t = PrimType s
    --
    name <- lm f n
    r    <- call
              (lamUnnamed s (lamUnnamed s (Body t Nothing name)))
              (ArgumentsCons x [] $ ArgumentsCons y [] ArgumentsNil)
              [NoUnwind, ReadOnly]
    return r

lm :: FloatingType t -> ShortByteString -> CodeGen arch Label
lm t n
  = intrinsic
  $ case t of
      TypeHalf{}    -> n<>"f"   -- XXX: check
      TypeFloat{}   -> n<>"f"
      TypeDouble{}  -> n

isJust :: Operands (PrimMaybe a) -> CodeGen arch (Operands Bool)
isJust (OP_Pair l _) = instr (IntToBool integralType (op integralType l))

fromJust :: Operands (PrimMaybe a) -> Operands a
fromJust (OP_Pair _ (OP_Pair OP_Unit r)) = r

just :: Operands a -> Operands (PrimMaybe a)
just x = OP_Pair (constant (TupRsingle scalarType) 1) (OP_Pair OP_Unit x)

-- given a reference
nothing :: Operands a -> Operands (PrimMaybe a)
nothing x = OP_Pair (constant (TupRsingle scalarType) 0) (OP_Pair OP_Unit x)<|MERGE_RESOLUTION|>--- conflicted
+++ resolved
@@ -78,23 +78,16 @@
     FloatingNumType f                  -> mathf "fabs" f x
     IntegralNumType i
       | unsigned i                     -> return x
-<<<<<<< HEAD
       | Refl <- integralTypeIsResult i
       , IntegralDict <- integralDict i ->
-          let p = ScalarPrimType (SingleScalarType (NumSingleType n))
-              t = PrimType p
-          in
-          case finiteBitSize (undefined :: a) of
-            64 -> call (lamUnnamed p (Body t Nothing "llabs")) (ArgumentsCons (op n x) [] ArgumentsNil) [NoUnwind, ReadNone]
-            _  -> call (lamUnnamed p (Body t Nothing "abs"))   (ArgumentsCons (op n x) [] ArgumentsNil) [NoUnwind, ReadNone]
-=======
-      | IntegralDict <- integralDict i ->
           let p  = ScalarPrimType (SingleScalarType (NumSingleType n))
               t  = PrimType p
               fn = fromString $ printf "llvm.abs.i%d" (finiteBitSize (undefined::a))
           in
-          call (Lam p (op n x) (Lam primType (boolean False) (Body t Nothing fn))) [NoUnwind, ReadNone]
->>>>>>> 2b5d6944
+          call
+            (lamUnnamed p $ lamUnnamed primType $ Body t Nothing fn)
+            (ArgumentsCons (op n x) [] $ ArgumentsCons (boolean False) [] ArgumentsNil)
+            [NoUnwind, ReadNone]
 
 signum :: forall arch a. NumType a -> Operands a -> CodeGen arch (Operands a)
 signum t x =
@@ -271,22 +264,30 @@
 
 rotateL :: forall arch a. IntegralType a -> Operands a -> Operands Int -> CodeGen arch (Operands a)
 rotateL t x i
-  | IntegralDict <- integralDict t
+  | Refl <- integralTypeIsResult t
+  , IntegralDict <- integralDict t
   = do let fshl = fromString $ printf "llvm.fshl.i%d" (finiteBitSize (undefined::a))
            p    = ScalarPrimType (SingleScalarType (NumSingleType (IntegralNumType t)))
            x'   = op t x
        i' <- fromIntegral integralType (IntegralNumType t) i
-       r  <- call (Lam p x' (Lam p x' (Lam p (op t i') (Body (PrimType p) Nothing fshl)))) [NoUnwind, ReadNone]
+       r  <- call 
+          (lamUnnamed p $ lamUnnamed p $ lamUnnamed p $ Body (PrimType p) Nothing fshl)
+          (ArgumentsCons x' [] $ ArgumentsCons x' [] $ ArgumentsCons (op t i') [] ArgumentsNil)
+          [NoUnwind, ReadNone]
        return r
 
 rotateR :: forall arch a. IntegralType a -> Operands a -> Operands Int -> CodeGen arch (Operands a)
 rotateR t x i
-  | IntegralDict <- integralDict t
+  | Refl <- integralTypeIsResult t
+  , IntegralDict <- integralDict t
   = do let fshr = fromString $ printf "llvm.fshr.i%d" (finiteBitSize (undefined::a))
            p    = ScalarPrimType (SingleScalarType (NumSingleType (IntegralNumType t)))
            x'   = op t x
        i' <- fromIntegral integralType (IntegralNumType t) i
-       r  <- call (Lam p x' (Lam p x' (Lam p (op t i') (Body (PrimType p) Nothing fshr)))) [NoUnwind, ReadNone]
+       r  <- call 
+          (lamUnnamed p $ lamUnnamed p $ lamUnnamed p $ Body (PrimType p) Nothing fshr)
+          (ArgumentsCons x' [] $ ArgumentsCons x' [] $ ArgumentsCons (op t i') [] ArgumentsNil)
+          [NoUnwind, ReadNone]
        return r
 
 popCount :: forall arch a. IntegralType a -> Operands a -> CodeGen arch (Operands Int)
