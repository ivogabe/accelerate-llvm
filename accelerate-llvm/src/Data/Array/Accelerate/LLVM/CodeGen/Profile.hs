--- conflicted
+++ resolved
@@ -49,7 +49,7 @@
 lam :: IsPrim a => GlobalFunction t -> GlobalFunction (a -> t)
 lam = lamUnnamed primType
 
-global_string :: String -> CodeGen arch (Name (Ptr (LLArray Word8)), Word64)
+global_string :: String -> CodeGen arch (Name (Ptr (SizedArray Word8)), Word64)
 global_string str = do
   let str0  = str ++ "\0"
       l     = fromIntegral (length str0)
@@ -69,7 +69,6 @@
     }
   return (nm, l)
 
-<<<<<<< HEAD
 locationDataType :: PrimType (Struct ((((Ptr Int8, Ptr Int8), Ptr Int8), Int32), Int32))
 locationDataType = StructPrimType False
   $ TupRsingle primType
@@ -77,8 +76,8 @@
   `TupRpair` TupRsingle primType
   `TupRpair` TupRsingle primType
   `TupRpair` TupRsingle primType
-=======
-derefGlobalString :: Word64 -> Name (Ptr (LLArray Word8)) -> Constant (Ptr Word8)
+
+derefGlobalString :: Word64 -> Name (Ptr (SizedArray Word8)) -> Constant (Ptr Word8)
 derefGlobalString slen sname =
   -- Global references are _pointers_ to their values. A string is an
   -- [_ x i8], hence the global reference is an [_ x i8]*. The GEP needs
@@ -86,12 +85,11 @@
   -- 0) to address the first i8 in the string; GEP then returns a pointer
   -- to this i8.
   ConstantGetElementPtr $ GEP
-    (PrimType (ArrayPrimType slen scalarType))
-    (GlobalReference (PrimType (PtrPrimType (ArrayPrimType slen scalarType) defaultAddrSpace)) sname)
+    (PrimType (ArrayPrimType slen $ ScalarPrimType scalarType))
+    (GlobalReference (PrimType (PtrPrimType (ArrayPrimType slen $ ScalarPrimType scalarType) defaultAddrSpace)) sname)
     (ScalarConstant scalarType 0 :: Constant Int32)
     (GEPArray (ScalarConstant scalarType 0 :: Constant Int32) (GEPEmpty primType))
 
->>>>>>> 80601189
 
 -- struct ___tracy_source_location_data
 -- {
@@ -104,24 +102,6 @@
 --
 source_location_data :: String -> String -> String -> Int -> Word32 -> CodeGen arch (Name a)
 source_location_data nm fun src line colour = do
-<<<<<<< HEAD
-#if MIN_VERSION_llvm_hs_pure(15,0,0)
-  let i8ptr_t = LLVM.ptr
-#else
-  let i8ptr_t = LLVM.ptr LLVM.i8
-#endif
-  _       <- typedef "___tracy_source_location_data" . Just $ LLVM.StructureType False [ i8ptr_t, i8ptr_t, i8ptr_t, LLVM.i32, LLVM.i32 ]
-  (s, _) <- global_string src
-  (f, _) <- global_string fun
-  (n, _) <- global_string nm
-  let
-      st         = PtrPrimType (ScalarPrimType scalarType) defaultAddrSpace
-      ft         = PtrPrimType (ScalarPrimType scalarType) defaultAddrSpace
-      nt         = PtrPrimType (ScalarPrimType scalarType) defaultAddrSpace
-      source     = if null src then NullPtrConstant type' else ConstantGetElementPtr scalarType (GlobalReference (PrimType st) s) [ScalarConstant scalarType 0, ScalarConstant scalarType 0 :: Constant Int32]
-      function   = if null fun then NullPtrConstant type' else ConstantGetElementPtr scalarType (GlobalReference (PrimType ft) f) [ScalarConstant scalarType 0, ScalarConstant scalarType 0 :: Constant Int32]
-      name       = if null nm  then NullPtrConstant type' else ConstantGetElementPtr scalarType (GlobalReference (PrimType nt) n) [ScalarConstant scalarType 0, ScalarConstant scalarType 0 :: Constant Int32]
-=======
   let i8ptr_t = LP.PtrTo (LP.PrimType (LP.Integer 8)) defaultAddrSpace
       i32_t = LP.PrimType (LP.Integer 32)
   _       <- typedef "___tracy_source_location_data" $ LP.Struct [ i8ptr_t, i8ptr_t, i8ptr_t, i32_t, i32_t ]
@@ -132,7 +112,6 @@
       source     = if null src then NullPtrConstant type' else derefGlobalString sl s
       function   = if null fun then NullPtrConstant type' else derefGlobalString fl f
       name       = if null nm  then NullPtrConstant type' else derefGlobalString nl n
->>>>>>> 80601189
   --
   v <- freshGlobalName
   _ <- declareGlobalVar $ LP.Global
@@ -170,17 +149,6 @@
       (f, fl) <- global_string fun
       (n, nl) <- global_string nm
       let
-<<<<<<< HEAD
-#if MIN_VERSION_llvm_hs_pure(15,0,0)
-          gep_ix     = [ScalarConstant scalarType 0 :: Constant Int32]
-#else
-          gep_ix     = [ScalarConstant scalarType 0, ScalarConstant scalarType 0 :: Constant Int32]
-#endif
-          st         = PtrPrimType (ScalarPrimType scalarType) defaultAddrSpace
-          ft         = PtrPrimType (ScalarPrimType scalarType) defaultAddrSpace
-          nt         = PtrPrimType (ScalarPrimType scalarType) defaultAddrSpace
-=======
->>>>>>> 80601189
           line       = ConstantOperand $ ScalarConstant scalarType (fromIntegral l :: Word32)
           source     = ConstantOperand $ if null src then NullPtrConstant type' else derefGlobalString sl s
           function   = ConstantOperand $ if null fun then NullPtrConstant type' else derefGlobalString fl f
