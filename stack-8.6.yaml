# For more information, see: https://github.com/commercialhaskell/stack/blob/release/doc/yaml_configuration.md
# vim: nospell

resolver: lts-14.12

packages:
- accelerate-llvm
- accelerate-llvm-native
- accelerate-llvm-ptx

extra-deps:
<<<<<<< HEAD
- github: ivogabe/accelerate
  commit: 52ee6eadc0f4f75de8c6e16cf2e611a8f94fd8f1

- github: tmcdonell/llvm-hs
  commit: de47ce4eb8f20cc7ac20e988a0ad44500b6c414d
  subdirs:
    - llvm-hs
    - llvm-hs-pure
=======
- github: tmcdonell/accelerate
  commit: a9577223139f0fe6affa0e707cb454fd2a6712d1
>>>>>>> f8aeee62

# Override default flag values for local packages and extra-deps
# flags: {}

# Extra global and per-package GHC options
# ghc-options: {}

# Extra package databases containing global packages
# extra-package-dbs: []

# Control whether we use the GHC we find on the path
# system-ghc: true

# Require a specific version of stack, using version ranges
# require-stack-version: -any # Default
# require-stack-version: >= 0.1.4.0

# Override the architecture used by stack, especially useful on Windows
# arch: i386
# arch: x86_64

# Extra directories used by stack for building
# extra-include-dirs: [/path/to/dir]
# extra-lib-dirs: [/path/to/dir]
<|MERGE_RESOLUTION|>--- conflicted
+++ resolved
@@ -9,19 +9,8 @@
 - accelerate-llvm-ptx
 
 extra-deps:
-<<<<<<< HEAD
 - github: ivogabe/accelerate
   commit: 52ee6eadc0f4f75de8c6e16cf2e611a8f94fd8f1
-
-- github: tmcdonell/llvm-hs
-  commit: de47ce4eb8f20cc7ac20e988a0ad44500b6c414d
-  subdirs:
-    - llvm-hs
-    - llvm-hs-pure
-=======
-- github: tmcdonell/accelerate
-  commit: a9577223139f0fe6affa0e707cb454fd2a6712d1
->>>>>>> f8aeee62
 
 # Override default flag values for local packages and extra-deps
 # flags: {}
