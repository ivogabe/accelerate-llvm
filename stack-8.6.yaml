# For more information, see: https://github.com/commercialhaskell/stack/blob/release/doc/yaml_configuration.md
# vim: nospell

resolver: lts-14.17

packages:
- accelerate-llvm
- accelerate-llvm-native
- accelerate-llvm-ptx

extra-deps:
<<<<<<< HEAD
- github: tmcdonell/accelerate
  commit: a2c64b8aaf693df9bd569fff996df6a84e8e921f
=======
- github: ivogabe/accelerate
  commit: db2567360d3623e23e341386e49f5a944ce3af5f
>>>>>>> 0a6f821f

# Override default flag values for local packages and extra-deps
# flags: {}

# Extra global and per-package GHC options
# ghc-options: {}

# Extra package databases containing global packages
# extra-package-dbs: []

# Control whether we use the GHC we find on the path
# system-ghc: true

# Require a specific version of stack, using version ranges
# require-stack-version: -any # Default
# require-stack-version: >= 0.1.4.0

# Override the architecture used by stack, especially useful on Windows
# arch: i386
# arch: x86_64

# Extra directories used by stack for building
# extra-include-dirs: [/path/to/dir]
# extra-lib-dirs: [/path/to/dir]
<|MERGE_RESOLUTION|>--- conflicted
+++ resolved
@@ -9,13 +9,8 @@
 - accelerate-llvm-ptx
 
 extra-deps:
-<<<<<<< HEAD
 - github: tmcdonell/accelerate
-  commit: a2c64b8aaf693df9bd569fff996df6a84e8e921f
-=======
-- github: ivogabe/accelerate
-  commit: db2567360d3623e23e341386e49f5a944ce3af5f
->>>>>>> 0a6f821f
+  commit: cf948d84474c955ad78775cb79701c0f3e400120
 
 # Override default flag values for local packages and extra-deps
 # flags: {}
