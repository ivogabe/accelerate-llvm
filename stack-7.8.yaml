--- conflicted
+++ resolved
@@ -12,21 +12,12 @@
 # extra-deps:
 - location:
     git:    https://github.com/AccelerateHS/accelerate.git
-<<<<<<< HEAD
-    commit: aed12138a9788ff5d6289d214c84ff6108dc04bd
-=======
-    commit: 01d1d2da0b5147041af61e95936262e6eff3f881
+    commit: 868c372012cccdf453f5653ecfa40f11545e0150
   extra-dep: true
 
 - location:
     git:    https://github.com/tmcdonell/cuda.git
-    commit: 4153ab41fdea3dcc205c4d8c12734f1c2322ff6d
->>>>>>> aeee182d
-  extra-dep: true
-
-- location:
-    git:    https://github.com/tmcdonell/cuda.git
-    commit: 28ee2bd8ef94eb0e6231373ee2b5e0c9187bf5c7
+    commit: d4ce36da07f510b7fcc994f86557af7d6b16c8f2
   extra-dep: true
 
 extra-deps:
