{-# LANGUAGE CPP               #-}
{-# LANGUAGE EmptyDataDecls    #-}
{-# LANGUAGE OverloadedStrings #-}
{-# LANGUAGE TemplateHaskell   #-}
{-# LANGUAGE TypeFamilies      #-}
-- |
-- Module      : Data.Array.Accelerate.LLVM.PTX.Target
-- Copyright   : [2014..2017] Trevor L. McDonell
--               [2014..2014] Vinod Grover (NVIDIA Corporation)
-- License     : BSD3
--
-- Maintainer  : Trevor L. McDonell <tmcdonell@cse.unsw.edu.au>
-- Stability   : experimental
-- Portability : non-portable (GHC extensions)
--

module Data.Array.Accelerate.LLVM.PTX.Target (

  module Data.Array.Accelerate.LLVM.Target,
  module Data.Array.Accelerate.LLVM.PTX.Target,

) where

-- llvm-general
import LLVM.AST.AddrSpace
import LLVM.AST.DataLayout
import LLVM.Target                                                  hiding ( Target )
import qualified LLVM.Target                                        as LLVM
import qualified LLVM.Relocation                                    as R
import qualified LLVM.CodeModel                                     as CM
import qualified LLVM.CodeGenOpt                                    as CGO

-- accelerate
import Data.Array.Accelerate.Error

import Data.Array.Accelerate.LLVM.Target
import Data.Array.Accelerate.LLVM.Util

import Control.Parallel.Meta                                        ( Executable )
import Data.Array.Accelerate.LLVM.PTX.Array.Table                   ( MemoryTable )
import Data.Array.Accelerate.LLVM.PTX.Context                       ( Context, deviceProperties )
import Data.Array.Accelerate.LLVM.PTX.Execute.Stream.Reservoir      ( Reservoir )

-- CUDA
import qualified Foreign.CUDA.Driver                                as CUDA

-- standard library
import Data.ByteString.Short                                        ( ShortByteString )
import Data.String
import System.IO.Unsafe
import Text.Printf
import qualified Data.Map                                           as Map
import qualified Data.Set                                           as Set


-- | The PTX execution target for NVIDIA GPUs.
--
-- The execution target carries state specific for the current execution
-- context. The data here --- device memory and execution streams --- are
-- implicitly tied to this CUDA execution context.
--
-- Don't store anything here that is independent of the context, for example
-- state related to [persistent] kernel caching should _not_ go here.
--
data PTX = PTX {
    ptxContext                  :: {-# UNPACK #-} !Context
  , ptxMemoryTable              :: {-# UNPACK #-} !MemoryTable
  , ptxStreamReservoir          :: {-# UNPACK #-} !Reservoir
  , fillP                       :: {-# UNPACK #-} !Executable
  }

instance Target PTX where
  targetTriple _     = Just ptxTargetTriple
#if ACCELERATE_USE_NVVM
  targetDataLayout _ = Nothing            -- see note: [NVVM and target data layout]
#else
  targetDataLayout _ = Just ptxDataLayout
#endif


-- | Extract the properties of the device the current PTX execution state is
-- executing on.
--
ptxDeviceProperties :: PTX -> CUDA.DeviceProperties
ptxDeviceProperties = deviceProperties . ptxContext


-- | A description of the various data layout properties that may be used during
-- optimisation. For CUDA the following data layouts are supported:
--
-- 32-bit:
--   e-p:32:32:32-i1:8:8-i8:8:8-i16:16:16-i32:32:32-i64:64:64-f32:32:32-f64:64:64-v16:16:16-v32:32:32-v64:64:64-v128:128:128-n16:32:64
--
-- 64-bit:
--   e-p:64:64:64-i1:8:8-i8:8:8-i16:16:16-i32:32:32-i64:64:64-f32:32:32-f64:64:64-v16:16:16-v32:32:32-v64:64:64-v128:128:128-n16:32:64
--
-- Thus, only the size of the pointer layout changes depending on the host
-- architecture.
--
ptxDataLayout :: DataLayout
ptxDataLayout = DataLayout
  { endianness          = LittleEndian
  , mangling            = Nothing
  , aggregateLayout     = AlignmentInfo 0 64
  , stackAlignment      = Nothing
  , pointerLayouts      = Map.fromList
      [ (AddrSpace 0, (wordSize, AlignmentInfo wordSize wordSize)) ]
  , typeLayouts         = Map.fromList $
      [ ((IntegerAlign, 1), AlignmentInfo 8 8) ] ++
      [ ((IntegerAlign, i), AlignmentInfo i i) | i <- [8,16,32,64]] ++
      [ ((VectorAlign,  v), AlignmentInfo v v) | v <- [16,32,64,128]] ++
      [ ((FloatAlign,   f), AlignmentInfo f f) | f <- [32,64] ]
  , nativeSizes         = Just $ Set.fromList [ 16,32,64 ]
  }
  where
    wordSize = bitSize (undefined :: Int)


-- | String that describes the target host.
--
ptxTargetTriple :: ShortByteString
ptxTargetTriple =
  case bitSize (undefined::Int) of
    32  -> "nvptx-nvidia-cuda"
    64  -> "nvptx64-nvidia-cuda"
    _   -> $internalError "ptxTargetTriple" "I don't know what architecture I am"


-- | Bracket creation and destruction of the NVVM TargetMachine.
--
withPTXTargetMachine
    :: CUDA.DeviceProperties
    -> (TargetMachine -> IO a)
    -> IO a
withPTXTargetMachine dev go =
  let CUDA.Compute m n = CUDA.computeCapability dev
<<<<<<< HEAD
      isa              = CPUFeature (ptxISAVersion m n)
      sm               = printf "sm_%d%d" m n
=======
      isa              = ptxISAVersion m n
      sm               = fromString (printf "sm_%d%d" m n)
>>>>>>> 484d011f
  in
  withTargetOptions $ \options -> do
    withTargetMachine
        ptxTarget
        ptxTargetTriple
        sm
        (Map.singleton isa True)    -- CPU features
        options                     -- target options
        R.Default                   -- relocation model
        CM.Default                  -- code model
        CGO.Default                 -- optimisation level
        go

-- Some libdevice functions require at least ptx40, even though devices at
-- that compute capability also accept older ISA versions.
--
--   https://github.com/llvm-mirror/llvm/blob/master/lib/Target/NVPTX/NVPTX.td#L72
--
ptxISAVersion :: Int -> Int -> String
ptxISAVersion 2 _ = "ptx40"
ptxISAVersion 3 7 = "ptx41"
ptxISAVersion 3 _ = "ptx40"
ptxISAVersion 5 0 = "ptx40"
ptxISAVersion 5 2 = "ptx41"
ptxISAVersion 5 3 = "ptx42"
ptxISAVersion 6 _ = "ptx50"
ptxISAVersion _ _ = "ptx40"


-- | The NVPTX target for this host.
--
-- The top-level 'unsafePerformIO' is so that 'initializeAllTargets' is run once
-- per program execution (although that might not be necessary?)
--
{-# NOINLINE ptxTarget #-}
ptxTarget :: LLVM.Target
ptxTarget = unsafePerformIO $ do
  initializeAllTargets
  fst `fmap` lookupTarget Nothing ptxTargetTriple
<|MERGE_RESOLUTION|>--- conflicted
+++ resolved
@@ -45,6 +45,7 @@
 import qualified Foreign.CUDA.Driver                                as CUDA
 
 -- standard library
+import Data.ByteString                                              ( ByteString )
 import Data.ByteString.Short                                        ( ShortByteString )
 import Data.String
 import System.IO.Unsafe
@@ -134,13 +135,8 @@
     -> IO a
 withPTXTargetMachine dev go =
   let CUDA.Compute m n = CUDA.computeCapability dev
-<<<<<<< HEAD
       isa              = CPUFeature (ptxISAVersion m n)
-      sm               = printf "sm_%d%d" m n
-=======
-      isa              = ptxISAVersion m n
       sm               = fromString (printf "sm_%d%d" m n)
->>>>>>> 484d011f
   in
   withTargetOptions $ \options -> do
     withTargetMachine
@@ -159,7 +155,7 @@
 --
 --   https://github.com/llvm-mirror/llvm/blob/master/lib/Target/NVPTX/NVPTX.td#L72
 --
-ptxISAVersion :: Int -> Int -> String
+ptxISAVersion :: Int -> Int -> ByteString
 ptxISAVersion 2 _ = "ptx40"
 ptxISAVersion 3 7 = "ptx41"
 ptxISAVersion 3 _ = "ptx40"
