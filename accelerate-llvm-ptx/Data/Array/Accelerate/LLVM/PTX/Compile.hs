{-# LANGUAGE CPP               #-}
{-# LANGUAGE OverloadedStrings #-}
{-# LANGUAGE RecordWildCards   #-}
{-# LANGUAGE TemplateHaskell   #-}
{-# LANGUAGE TypeFamilies      #-}
{-# OPTIONS_GHC -fno-warn-orphans #-}
-- |
-- Module      : Data.Array.Accelerate.LLVM.PTX.Compile
-- Copyright   : [2014..2017] Trevor L. McDonell
--               [2014..2014] Vinod Grover (NVIDIA Corporation)
-- License     : BSD3
--
-- Maintainer  : Trevor L. McDonell <tmcdonell@cse.unsw.edu.au>
-- Stability   : experimental
-- Portability : non-portable (GHC extensions)
--

module Data.Array.Accelerate.LLVM.PTX.Compile (

  module Data.Array.Accelerate.LLVM.Compile,
  ExecutableR(..), Kernel(..),

) where

-- llvm-hs
import LLVM.AST                                                     hiding ( Module )
import qualified LLVM.AST                                           as AST
import qualified LLVM.AST.Name                                      as LLVM
import qualified LLVM.Context                                       as LLVM
import qualified LLVM.Target                                        as LLVM
import qualified LLVM.Module                                        as LLVM
import qualified LLVM.Internal.Module                               as LLVM.Internal
import qualified LLVM.Internal.FFI.LLVMCTypes                       as LLVM.FFI
import qualified LLVM.PassManager                                   as LLVM
<<<<<<< HEAD
#ifdef ACCELERATE_INTERNAL_CHECKS
import qualified LLVM.Analysis                                      as LLVM
#endif
=======
import qualified LLVM.Target                                        as LLVM
import qualified LLVM.Internal.Module                               as LLVM.Internal
import qualified LLVM.Internal.FFI.LLVMCTypes                       as LLVM.Internal.FFI
>>>>>>> 8ec779c1

-- accelerate
import Data.Array.Accelerate.Error                                  ( internalError )
import Data.Array.Accelerate.Lifetime
import Data.Array.Accelerate.Trafo                                  ( DelayedOpenAcc )

import Data.Array.Accelerate.LLVM.CodeGen
import Data.Array.Accelerate.LLVM.CodeGen.Environment               ( Gamma )
import Data.Array.Accelerate.LLVM.CodeGen.Module                    ( Module(..) )
import Data.Array.Accelerate.LLVM.Compile
import Data.Array.Accelerate.LLVM.State
#ifdef ACCELERATE_USE_NVVM
import Data.Array.Accelerate.LLVM.Util
#endif

import Data.Array.Accelerate.LLVM.PTX.Analysis.Launch
import Data.Array.Accelerate.LLVM.PTX.CodeGen
import Data.Array.Accelerate.LLVM.PTX.Compile.Link
import Data.Array.Accelerate.LLVM.PTX.Context
import Data.Array.Accelerate.LLVM.PTX.Foreign                       ( )
import Data.Array.Accelerate.LLVM.PTX.Target

import qualified  Data.Array.Accelerate.LLVM.PTX.Debug              as Debug

-- cuda
import qualified Foreign.CUDA.Analysis                              as CUDA
import qualified Foreign.CUDA.Driver                                as CUDA
#ifdef ACCELERATE_USE_NVVM
import qualified Foreign.NVVM                                       as NVVM
#endif

-- standard library
import Control.Monad.Except
import Control.Monad.State
import Data.ByteString                                              ( ByteString )
import Data.List                                                    ( intercalate )
import Data.Word
import Foreign.ForeignPtr
import Foreign.Ptr
import Foreign.Storable
import Text.Printf                                                  ( printf )
import qualified Data.ByteString                                    as B
import qualified Data.ByteString.Char8                              as B8
import qualified Data.ByteString.Internal                           as B
import qualified Data.ByteString.Unsafe                             as B
import qualified Data.Map                                           as Map
import Prelude                                                      as P


instance Compile PTX where
  type ObjectR     PTX = ( String, ByteString, [(String, LaunchConfig)] )
  data ExecutableR PTX = PTXR { ptxKernel :: ![Kernel]
                              , ptxModule :: {-# UNPACK #-} !(Lifetime CUDA.Module)
                              }
  compileForTarget  = compile
  linkForTarget     = link


data Kernel = Kernel {
    kernelFun                   :: {-# UNPACK #-} !CUDA.Fun
  , kernelOccupancy             :: {-# UNPACK #-} !CUDA.Occupancy
  , kernelSharedMemBytes        :: {-# UNPACK #-} !Int
  , kernelThreadBlockSize       :: {-# UNPACK #-} !Int
  , kernelThreadBlocks          :: (Int -> Int)
  , kernelName                  :: String
  }


-- | Compile an Accelerate expression to object code.
--
-- This generates the target code together with a list of each kernel function
-- defined in the module paired with its occupancy information.
--
compile :: DelayedOpenAcc aenv a -> Gamma aenv -> LLVM PTX (ObjectR PTX)
compile acc aenv = do
  target <- gets llvmTarget

  -- Generate code for this Acc operation
  --
  let Module ast md = llvmOfOpenAcc target acc aenv
      dev           = ptxDeviceProperties target
      name          = moduleName ast

  -- Lower the generated LLVM into PTX assembly
  --
  liftIO . LLVM.withContext $ \ctx -> do
    ptx <- compileModule dev ctx ast
    return ( name, ptx, [ (f,x) | (LLVM.Name f, KM_PTX x) <- Map.toList md ] )


-- | Compile the LLVM module to PTX assembly. This is done either by the
-- closed-source libNVVM library, or via the standard NVPTX backend (which is
-- the default).
--
compileModule :: CUDA.DeviceProperties -> LLVM.Context -> AST.Module -> IO ByteString
compileModule dev ctx ast =
#ifdef ACCELERATE_USE_NVVM
  withLibdeviceNVVM  dev ctx ast (compileModuleNVVM  dev (moduleName ast))
#else
  withLibdeviceNVPTX dev ctx ast (compileModuleNVPTX dev)
#endif


#ifdef ACCELERATE_USE_NVVM
-- Compile and optimise the module to PTX using the (closed source) NVVM
-- library. This _may_ produce faster object code than the LLVM NVPTX compiler.
--
compileModuleNVVM :: CUDA.DeviceProperties -> String -> [(String, ByteString)] -> LLVM.Module -> IO ByteString
compileModuleNVVM dev name libdevice mdl = do
  _debug <- Debug.queryFlag Debug.debug_cc
  --
  let arch    = CUDA.computeCapability dev
      verbose = if _debug then [ NVVM.GenerateDebugInfo ] else []
      flags   = NVVM.Target arch : verbose

      -- Note: [NVVM and target datalayout]
      --
      -- The NVVM library does not correctly parse the target datalayout field,
      -- instead doing a (very dodgy) string compare against exactly two
      -- expected values. This means that it is sensitive to, e.g. the ordering
      -- of the fields, and changes to the representation in each LLVM release.
      --
      -- We get around this by only specifying the data layout in a separate
      -- (otherwise empty) module that we additionally link against.
      --
      header  = case bitSize (undefined::Int) of
                  32 -> "target triple = \"nvptx-nvidia-cuda\"\ntarget datalayout = \"e-p:32:32:32-i1:8:8-i8:8:8-i16:16:16-i32:32:32-i64:64:64-f32:32:32-f64:64:64-v16:16:16-v32:32:32-v64:64:64-v128:128:128-n16:32:64\""
                  64 -> "target triple = \"nvptx64-nvidia-cuda\"\ntarget datalayout = \"e-p:64:64:64-i1:8:8-i8:8:8-i16:16:16-i32:32:32-i64:64:64-f32:32:32-f64:64:64-v16:16:16-v32:32:32-v64:64:64-v128:128:128-n16:32:64\""
                  _  -> $internalError "compileModuleNVVM" "I don't know what architecture I am"

  Debug.when Debug.dump_cc   $ do
    Debug.when Debug.verbose $ do
      ll <- LLVM.moduleLLVMAssembly mdl -- TLM: unfortunate to do the lowering twice in debug mode
      Debug.traceIO Debug.verbose ll

  -- Lower the generated module to bitcode, then compile and link together with
  -- the shim header and libdevice library (if necessary)
  bc  <- LLVM.moduleBitcode mdl
  ptx <- NVVM.compileModules (("",header) : (name,bc) : libdevice) flags

  unless (B.null (NVVM.compileLog ptx)) $ do
    Debug.traceIO Debug.dump_cc $ "llvm: " ++ B.unpack (NVVM.compileLog ptx)

  -- Return the generated binary code
  return (NVVM.compileResult ptx)

#else

-- Compiling with the NVPTX backend uses LLVM-3.3 and above
--
compileModuleNVPTX :: CUDA.DeviceProperties -> LLVM.Module -> IO ByteString
compileModuleNVPTX dev mdl =
  withPTXTargetMachine dev $ \nvptx -> do

    -- Run the standard optimisation pass
    --
    let pss        = LLVM.defaultCuratedPassSetSpec { LLVM.optLevel = Just 3 }
        runError e = either ($internalError "compileModuleNVPTX") id `fmap` runExceptT e

    LLVM.withPassManager pss $ \pm -> do
#ifdef ACCELERATE_INTERNAL_CHECKS
      runError $ LLVM.verify mdl
#endif
      b1      <- LLVM.runPassManager pm mdl

      -- debug printout
      Debug.when Debug.dump_cc $ do
        Debug.traceIO Debug.dump_cc $ printf "llvm: optimisation did work? %s" (show b1)
        Debug.traceIO Debug.verbose =<< LLVM.moduleLLVMAssembly mdl

      -- Lower the LLVM module into target assembly (PTX)
<<<<<<< HEAD
      runError (moduleTargetAssembly nvptx mdl)
#endif


-- | Load the generated object code into the current CUDA context.
--
link :: ObjectR PTX -> LLVM PTX (ExecutableR PTX)
link (name, ptx, nm) = do
  target <- gets llvmTarget
  liftIO $ do
    _verbose      <- Debug.queryFlag Debug.verbose
    _debug        <- Debug.queryFlag Debug.debug_cc
    --
    let v         = if _verbose then [ CUDA.Verbose ]                                  else []
        d         = if _debug   then [ CUDA.GenerateDebugInfo, CUDA.GenerateLineInfo ] else []
        flags     = concat [v,d]
    --
    Debug.when (Debug.dump_asm) $
      Debug.traceIO Debug.verbose (B8.unpack ptx)

    -- Load the PTX into the current CUDA context
    jit     <- B.unsafeUseAsCString ptx $ \p -> CUDA.loadDataFromPtrEx (castPtr p) flags
    let mdl  = CUDA.jitModule jit
        info = CUDA.jitInfoLog jit

    Debug.traceIO Debug.dump_asm $
      printf "ptx: compiled entry function \"%s\" in %s"
             name
             (Debug.showFFloatSIBase (Just 2) 1000 (CUDA.jitTime jit / 1000) "s")
=======
      ptx <- runError (moduleTargetAssembly nvptx mdl)

      -- Link into a new CUDA module in the current context
      linkPTX name ptx
#endif


-- | Produce target specific assembly as a 'ByteString'.
--
moduleTargetAssembly :: LLVM.TargetMachine -> LLVM.Module -> ExceptT String IO ByteString
moduleTargetAssembly tm m = unsafe0 =<< LLVM.Internal.emitToByteString LLVM.Internal.FFI.codeGenFileTypeAssembly tm m
  where
    -- Ensure that the ByteString is NULL-terminated, so that it can be passed
    -- directly to C. This will unsafely mutate the underlying ForeignPtr if the
    -- string is not NULL-terminated but the last character is a whitespace
    -- character (there are usually a few blank lines at the end).
    --
    unsafe0 :: ByteString -> ExceptT String IO ByteString
    unsafe0 bs@(B.PS fp s l) =
      liftIO . withForeignPtr fp $ \p -> do
        let p' :: Ptr Word8
            p' = p `plusPtr` (s+l-1)
        --
        x <- peek p'
        case x of
          0                    -> return bs
          _ | B.isSpaceWord8 x -> poke p' 0 >> return bs
          _                    -> return (B.snoc bs 0)


-- | Load the given CUDA PTX into a new module that is linked into the current
-- context.
--
linkPTX :: String -> ByteString -> IO CUDA.Module
linkPTX name ptx = do
  _verbose      <- Debug.queryFlag Debug.verbose
  _debug        <- Debug.queryFlag Debug.debug_cc
  --
  let v         = if _verbose then [ CUDA.Verbose ]                                  else []
      d         = if _debug   then [ CUDA.GenerateDebugInfo, CUDA.GenerateLineInfo ] else []
      flags     = concat [v,d]
  --
  Debug.when (Debug.dump_asm) $
    Debug.traceIO Debug.verbose (B8.unpack ptx)

  jit   <- B.unsafeUseAsCString ptx $ \p -> CUDA.loadDataFromPtrEx (castPtr p) flags

  Debug.traceIO Debug.dump_asm $
    printf "ptx: compiled entry function \"%s\" in %s"
           name
           (Debug.showFFloatSIBase (Just 2) 1000 (CUDA.jitTime jit / 1000) "s")

  Debug.when Debug.verbose $
    unless (B.null (CUDA.jitInfoLog jit)) $
      Debug.traceIO Debug.dump_asm ("ptx: " ++ B8.unpack (CUDA.jitInfoLog jit))
>>>>>>> 8ec779c1

    Debug.when Debug.verbose $
      unless (B.null info) $
        Debug.traceIO Debug.dump_asm ("ptx: " ++ B8.unpack info)

    -- Extract the kernel functions
    kernels <- mapM (uncurry (linkFunction mdl)) nm
    mdl'    <- newLifetime mdl

    -- Finalise the module by unloading it from the CUDA context
    addFinalizer mdl' $ do
      Debug.traceIO Debug.dump_gc
        $ printf "gc: unload module: %s"
        $ intercalate "," (P.map kernelName kernels)
      withContext (ptxContext target) (CUDA.unload mdl)

    return $! PTXR kernels mdl'


-- | Extract the named function from the module and package into a Kernel
-- object, which includes meta-information on resource usage.
--
-- If we are in debug mode, print statistics on kernel resource usage, etc.
--
linkFunction
    :: CUDA.Module                      -- the compiled module
    -> String                           -- __global__ entry function name
    -> LaunchConfig                     -- launch configuration for this global function
    -> IO Kernel
linkFunction mdl name configure = do
  f     <- CUDA.getFun mdl name
  regs  <- CUDA.requires f CUDA.NumRegs
  ssmem <- CUDA.requires f CUDA.SharedSizeBytes
  cmem  <- CUDA.requires f CUDA.ConstSizeBytes
  lmem  <- CUDA.requires f CUDA.LocalSizeBytes
  maxt  <- CUDA.requires f CUDA.MaxKernelThreadsPerBlock

  let
      (occ, cta, grid, dsmem) = configure maxt regs ssmem

      msg1, msg2 :: String
      msg1 = printf "kernel function '%s' used %d registers, %d bytes smem, %d bytes lmem, %d bytes cmem"
                      name regs (ssmem + dsmem) lmem cmem

      msg2 = printf "multiprocessor occupancy %.1f %% : %d threads over %d warps in %d blocks"
                      (CUDA.occupancy100 occ)
                      (CUDA.activeThreads occ)
                      (CUDA.activeWarps occ)
                      (CUDA.activeThreadBlocks occ)

  Debug.traceIO Debug.dump_cc (printf "cc: %s\n  ... %s" msg1 msg2)
  return $ Kernel f occ dsmem cta grid name


-- | Produce target specific assembly as a 'ByteString'.
--
moduleTargetAssembly :: LLVM.TargetMachine -> LLVM.Module -> ExceptT String IO ByteString
moduleTargetAssembly tm m = unsafe0 =<< LLVM.Internal.emitToByteString LLVM.FFI.codeGenFileTypeAssembly tm m
  where
    -- Ensure that the ByteString is NULL-terminated, so that it can be passed
    -- directly to C. This will unsafely mutate the underlying ForeignPtr if the
    -- string is not NULL-terminated but the last character is a whitespace
    -- character (there are usually a few blank lines at the end).
    --
    unsafe0 :: ByteString -> ExceptT String IO ByteString
    unsafe0 bs@(B.PS fp s l) =
      liftIO . withForeignPtr fp $ \p -> do
        let p' :: Ptr Word8
            p' = p `plusPtr` (s+l-1)
        --
        x <- peek p'
        case x of
          0                    -> return bs
          _ | B.isSpaceWord8 x -> poke p' 0 >> return bs
          _                    -> return (B.snoc bs 0)


{--
-- | Extract the names of the function definitions from the module.
--
-- Note: [Extracting global function names]
--
-- It is important to run this on the module given to us by code generation.
-- After combining modules with 'libdevice', extra function definitions,
-- corresponding to basic maths operations, will be added to the module. These
-- functions will not be callable as __global__ functions.
--
-- The list of names will be exported in the order that they appear in the
-- module.
--
globalFunctions :: [Definition] -> [String]
globalFunctions defs =
  [ n | GlobalDefinition Function{..} <- defs
      , not (null basicBlocks)
      , let Name n = name
      ]
--}
<|MERGE_RESOLUTION|>--- conflicted
+++ resolved
@@ -26,21 +26,13 @@
 import LLVM.AST                                                     hiding ( Module )
 import qualified LLVM.AST                                           as AST
 import qualified LLVM.AST.Name                                      as LLVM
+import qualified LLVM.Analysis                                      as LLVM
 import qualified LLVM.Context                                       as LLVM
-import qualified LLVM.Target                                        as LLVM
 import qualified LLVM.Module                                        as LLVM
-import qualified LLVM.Internal.Module                               as LLVM.Internal
-import qualified LLVM.Internal.FFI.LLVMCTypes                       as LLVM.FFI
 import qualified LLVM.PassManager                                   as LLVM
-<<<<<<< HEAD
-#ifdef ACCELERATE_INTERNAL_CHECKS
-import qualified LLVM.Analysis                                      as LLVM
-#endif
-=======
 import qualified LLVM.Target                                        as LLVM
 import qualified LLVM.Internal.Module                               as LLVM.Internal
 import qualified LLVM.Internal.FFI.LLVMCTypes                       as LLVM.Internal.FFI
->>>>>>> 8ec779c1
 
 -- accelerate
 import Data.Array.Accelerate.Error                                  ( internalError )
@@ -212,41 +204,7 @@
         Debug.traceIO Debug.verbose =<< LLVM.moduleLLVMAssembly mdl
 
       -- Lower the LLVM module into target assembly (PTX)
-<<<<<<< HEAD
       runError (moduleTargetAssembly nvptx mdl)
-#endif
-
-
--- | Load the generated object code into the current CUDA context.
---
-link :: ObjectR PTX -> LLVM PTX (ExecutableR PTX)
-link (name, ptx, nm) = do
-  target <- gets llvmTarget
-  liftIO $ do
-    _verbose      <- Debug.queryFlag Debug.verbose
-    _debug        <- Debug.queryFlag Debug.debug_cc
-    --
-    let v         = if _verbose then [ CUDA.Verbose ]                                  else []
-        d         = if _debug   then [ CUDA.GenerateDebugInfo, CUDA.GenerateLineInfo ] else []
-        flags     = concat [v,d]
-    --
-    Debug.when (Debug.dump_asm) $
-      Debug.traceIO Debug.verbose (B8.unpack ptx)
-
-    -- Load the PTX into the current CUDA context
-    jit     <- B.unsafeUseAsCString ptx $ \p -> CUDA.loadDataFromPtrEx (castPtr p) flags
-    let mdl  = CUDA.jitModule jit
-        info = CUDA.jitInfoLog jit
-
-    Debug.traceIO Debug.dump_asm $
-      printf "ptx: compiled entry function \"%s\" in %s"
-             name
-             (Debug.showFFloatSIBase (Just 2) 1000 (CUDA.jitTime jit / 1000) "s")
-=======
-      ptx <- runError (moduleTargetAssembly nvptx mdl)
-
-      -- Link into a new CUDA module in the current context
-      linkPTX name ptx
 #endif
 
 
@@ -273,32 +231,31 @@
           _                    -> return (B.snoc bs 0)
 
 
--- | Load the given CUDA PTX into a new module that is linked into the current
--- context.
---
-linkPTX :: String -> ByteString -> IO CUDA.Module
-linkPTX name ptx = do
-  _verbose      <- Debug.queryFlag Debug.verbose
-  _debug        <- Debug.queryFlag Debug.debug_cc
-  --
-  let v         = if _verbose then [ CUDA.Verbose ]                                  else []
-      d         = if _debug   then [ CUDA.GenerateDebugInfo, CUDA.GenerateLineInfo ] else []
-      flags     = concat [v,d]
-  --
-  Debug.when (Debug.dump_asm) $
-    Debug.traceIO Debug.verbose (B8.unpack ptx)
-
-  jit   <- B.unsafeUseAsCString ptx $ \p -> CUDA.loadDataFromPtrEx (castPtr p) flags
-
-  Debug.traceIO Debug.dump_asm $
-    printf "ptx: compiled entry function \"%s\" in %s"
-           name
-           (Debug.showFFloatSIBase (Just 2) 1000 (CUDA.jitTime jit / 1000) "s")
-
-  Debug.when Debug.verbose $
-    unless (B.null (CUDA.jitInfoLog jit)) $
-      Debug.traceIO Debug.dump_asm ("ptx: " ++ B8.unpack (CUDA.jitInfoLog jit))
->>>>>>> 8ec779c1
+-- | Load the generated object code into the current CUDA context.
+--
+link :: ObjectR PTX -> LLVM PTX (ExecutableR PTX)
+link (name, ptx, nm) = do
+  target <- gets llvmTarget
+  liftIO $ do
+    _verbose      <- Debug.queryFlag Debug.verbose
+    _debug        <- Debug.queryFlag Debug.debug_cc
+    --
+    let v         = if _verbose then [ CUDA.Verbose ]                                  else []
+        d         = if _debug   then [ CUDA.GenerateDebugInfo, CUDA.GenerateLineInfo ] else []
+        flags     = concat [v,d]
+    --
+    Debug.when (Debug.dump_asm) $
+      Debug.traceIO Debug.verbose (B8.unpack ptx)
+
+    -- Load the PTX into the current CUDA context
+    jit     <- B.unsafeUseAsCString ptx $ \p -> CUDA.loadDataFromPtrEx (castPtr p) flags
+    let mdl  = CUDA.jitModule jit
+        info = CUDA.jitInfoLog jit
+
+    Debug.traceIO Debug.dump_asm $
+      printf "ptx: compiled entry function \"%s\" in %s"
+             name
+             (Debug.showFFloatSIBase (Just 2) 1000 (CUDA.jitTime jit / 1000) "s")
 
     Debug.when Debug.verbose $
       unless (B.null info) $
@@ -353,29 +310,6 @@
   return $ Kernel f occ dsmem cta grid name
 
 
--- | Produce target specific assembly as a 'ByteString'.
---
-moduleTargetAssembly :: LLVM.TargetMachine -> LLVM.Module -> ExceptT String IO ByteString
-moduleTargetAssembly tm m = unsafe0 =<< LLVM.Internal.emitToByteString LLVM.FFI.codeGenFileTypeAssembly tm m
-  where
-    -- Ensure that the ByteString is NULL-terminated, so that it can be passed
-    -- directly to C. This will unsafely mutate the underlying ForeignPtr if the
-    -- string is not NULL-terminated but the last character is a whitespace
-    -- character (there are usually a few blank lines at the end).
-    --
-    unsafe0 :: ByteString -> ExceptT String IO ByteString
-    unsafe0 bs@(B.PS fp s l) =
-      liftIO . withForeignPtr fp $ \p -> do
-        let p' :: Ptr Word8
-            p' = p `plusPtr` (s+l-1)
-        --
-        x <- peek p'
-        case x of
-          0                    -> return bs
-          _ | B.isSpaceWord8 x -> poke p' 0 >> return bs
-          _                    -> return (B.snoc bs 0)
-
-
 {--
 -- | Extract the names of the function definitions from the module.
 --
