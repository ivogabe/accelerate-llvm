--- conflicted
+++ resolved
@@ -39,20 +39,14 @@
 import Foreign.CUDA.Path                                            ( cudaInstallPath )
 import qualified Foreign.CUDA.Analysis                              as CUDA
 
-<<<<<<< HEAD
-=======
 import qualified LLVM.AST.Type.Name                                 as LLVM
 
 import qualified Text.LLVM                                          as LP
->>>>>>> 3eba8357
 import qualified Text.LLVM.PP                                       as LP
 import qualified Text.PrettyPrint                                   as Pretty
 
-<<<<<<< HEAD
 import Control.DeepSeq
-=======
 import Control.Monad                                                ( when )
->>>>>>> 3eba8357
 import Control.Monad.State
 import Data.ByteString.Short                                        ( ShortByteString )
 import Data.List                                                    ( intercalate )
@@ -229,10 +223,9 @@
 [2]: https://clang.llvm.org/docs/OffloadingDesign.html#offload-device-compilation
 -}
 
-<<<<<<< HEAD
 instance NFData' ObjectR where
   rnf' (ObjectR !_ !_ !_ path) = rnf path
-=======
+
 filterClangStderr :: String -> String
 filterClangStderr = unlines . filter (not . isShflSyncWarn) . lines
   where
@@ -269,5 +262,4 @@
   ,"  ret void"
   ,"}"]
   where
-    name_nanosleep = let LLVM.Label name = LLVM.makeAccPreludeLabel "nanosleep" in SBS8.unpack name
->>>>>>> 3eba8357
+    name_nanosleep = let LLVM.Label name = LLVM.makeAccPreludeLabel "nanosleep" in SBS8.unpack name