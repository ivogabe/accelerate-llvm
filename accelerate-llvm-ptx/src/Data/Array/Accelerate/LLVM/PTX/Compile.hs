--- conflicted
+++ resolved
@@ -25,18 +25,10 @@
 import Data.Array.Accelerate.Error
 -- import Data.Array.Accelerate.Trafo.Delayed
 
-<<<<<<< HEAD
--- import Data.Array.Accelerate.LLVM.CodeGen
-import Data.Array.Accelerate.LLVM.CodeGen.Environment               ( Gamma )
--- import Data.Array.Accelerate.LLVM.CodeGen.Module                    ( Module(..) )
--- import Data.Array.Accelerate.LLVM.Compile
-import Data.Array.Accelerate.LLVM.Extra
-=======
 import Data.Array.Accelerate.LLVM.CodeGen                           ( llvmOfPreOpenAcc )
 import Data.Array.Accelerate.LLVM.CodeGen.Environment               ( Gamma )
 import Data.Array.Accelerate.LLVM.CodeGen.Module                    ( Module(..) )
 import Data.Array.Accelerate.LLVM.Compile
->>>>>>> 80601189
 import Data.Array.Accelerate.LLVM.State
 import Data.Array.Accelerate.LLVM.Target.ClangInfo                  ( hostLLVMVersion, llvmverFromTuple, clangExePath, clangExePathEnvironment )
 
