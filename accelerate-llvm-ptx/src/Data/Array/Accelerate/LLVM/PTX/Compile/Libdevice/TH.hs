{-# LANGUAGE CPP               #-}
{-# LANGUAGE OverloadedStrings #-}
{-# LANGUAGE TemplateHaskell   #-}
{-# LANGUAGE TypeApplications  #-}
-- |
-- Module      : Data.Array.Accelerate.LLVM.PTX.Compile.Libdevice.TH
-- Copyright   : [2017..2019] The Accelerate Team
-- License     : BSD3
--
-- Maintainer  : Trevor L. McDonell <trevor.mcdonell@gmail.com>
-- Stability   : experimental
-- Portability : non-portable (GHC extensions)
--

module Data.Array.Accelerate.LLVM.PTX.Compile.Libdevice.TH (

  nvvmReflectModule, nvvmReflectBitcode,
  libdeviceBitcode,

) where

import qualified LLVM.AST                                           as AST
import qualified LLVM.AST.Attribute                                 as AST
import qualified LLVM.AST.Global                                    as AST.G
import qualified LLVM.Context                                       as LLVM
import qualified LLVM.Module                                        as LLVM

import LLVM.AST.Type.Downcast
import LLVM.AST.Type.Representation

import Data.Array.Accelerate.Error
import Data.Array.Accelerate.LLVM.CodeGen.Base
import Data.Array.Accelerate.LLVM.PTX.Target

import Foreign.CUDA.Analysis
import qualified Foreign.CUDA.Driver                                as CUDA
#if MIN_VERSION_nvvm(0,10,0)
import Foreign.NVVM.Path
#else
import Foreign.CUDA.Path
#endif

import Data.ByteString                                              ( ByteString )
import Data.ByteString.Short                                        ( ShortByteString )
import Data.FileEmbed
import Data.List
import Data.Maybe
import Language.Haskell.TH.Syntax                                   ( Q, TExp )
import System.Directory
import System.FilePath
import Text.Printf
import qualified Data.ByteString.Short                              as BS
import qualified Data.ByteString.Short.Char8                        as S8
import qualified Data.ByteString.Short.Extra                        as BS
import qualified Language.Haskell.TH                                as TH
import qualified Language.Haskell.TH.Syntax                         as TH


-- This is a hacky module that can be linked against in order to provide the
-- same functionality as running the NVVMReflect pass.
--
-- Note: [NVVM Reflect Pass]
--
-- To accommodate various math-related compiler flags that can affect code
-- generation of libdevice code, the library code depends on a special LLVM IR
-- pass (NVVMReflect) to handle conditional compilation within LLVM IR. This
-- pass looks for calls to the @__nvvm_reflect function and replaces them with
-- constants based on the defined reflection parameters.
--
-- libdevice currently uses the following reflection parameters to control code
-- generation:
--
--   * __CUDA_FTZ={0,1}     fast math that flushes denormals to zero
--
-- Since this is currently the only reflection parameter supported, and that we
-- prefer correct results over pure speed, we do not flush denormals to zero. If
-- the list of supported parameters ever changes, we may need to re-evaluate
-- this implementation.
--
nvvmReflectModule :: AST.Module
nvvmReflectModule =
  AST.Module
    { AST.moduleName            = "nvvm-reflect"
    , AST.moduleSourceFileName  = BS.empty
    , AST.moduleDataLayout      = targetDataLayout @PTX
    , AST.moduleTargetTriple    = targetTriple @PTX
    , AST.moduleDefinitions     = [AST.GlobalDefinition $ AST.G.functionDefaults
      { AST.G.name                = AST.Name "__nvvm_reflect"
      , AST.G.returnType          = downcast (integralType :: IntegralType Int32)
      , AST.G.parameters          = ( [ptrParameter scalarType (UnName 0 :: Name (Ptr Int8))], False )
      , AST.G.functionAttributes  = map Right [AST.NoUnwind, AST.ReadNone, AST.AlwaysInline]
      , AST.G.basicBlocks         = []
      }]
    }


-- Lower the given NVVM Reflect module into bitcode.
--
nvvmReflectBitcode :: AST.Module -> Q (TExp (ShortByteString, ByteString))
nvvmReflectBitcode mdl = do
  let name = "__nvvm_reflect"
  --
  bs <- TH.runIO $ LLVM.withContext $ \ctx ->
                     LLVM.withModuleFromAST ctx mdl LLVM.moduleLLVMAssembly
  TH.unsafeTExpCoerce $ TH.tupE [ TH.unTypeQ (BS.liftSBS name)
                                , bsToExp bs ]


-- Load the libdevice bitcode file for the given compute architecture. The name
-- of the bitcode files follows the format:
--
--   libdevice.compute_XX.YY.bc
--
-- Where XX represents the compute capability, and YY represents a version(?) We
-- search the libdevice PATH for all files of the appropriate compute capability
-- and load the "most recent" (by sort order).
--
libdeviceBitcode :: Compute -> Q (TExp (ShortByteString, ByteString))
libdeviceBitcode compute = do
  let basename
        | CUDA.libraryVersion < 9000
        , Compute m n <- compute     = printf "libdevice.compute_%d%d" m n
        | otherwise                  = "libdevice"
      --
      err     = $internalError "libdevice" (printf "not found: %s.YY.bc" basename)
      best f  = basename `isPrefixOf` f && takeExtension f == ".bc"
<<<<<<< HEAD
      base    = "/usr/lib/nvidia-cuda-toolkit/libdevice"
        -- cudaInstallPath </> "nvvm" </> "libdevice"
=======
#if MIN_VERSION_nvvm(0,10,0)
      base    = nvvmDeviceLibraryPath
#else
      base    = cudaInstallPath </> "nvvm" </> "libdevice"
#endif
>>>>>>> 59e0f978
  --
  files <- TH.runIO $ getDirectoryContents base
  --
  let name  = fromMaybe err . listToMaybe . sortBy (flip compare) $ filter best files
      path  = base </> name
  --
  TH.unsafeTExpCoerce $ TH.tupE [ TH.unTypeQ (BS.liftSBS (S8.pack name))
                                , embedFile path ]
<|MERGE_RESOLUTION|>--- conflicted
+++ resolved
@@ -124,16 +124,11 @@
       --
       err     = $internalError "libdevice" (printf "not found: %s.YY.bc" basename)
       best f  = basename `isPrefixOf` f && takeExtension f == ".bc"
-<<<<<<< HEAD
-      base    = "/usr/lib/nvidia-cuda-toolkit/libdevice"
-        -- cudaInstallPath </> "nvvm" </> "libdevice"
-=======
 #if MIN_VERSION_nvvm(0,10,0)
       base    = nvvmDeviceLibraryPath
 #else
       base    = cudaInstallPath </> "nvvm" </> "libdevice"
 #endif
->>>>>>> 59e0f978
   --
   files <- TH.runIO $ getDirectoryContents base
   --
