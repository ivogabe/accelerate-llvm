-- |
-- Module      : nofib-llvm-ptx
-- Copyright   : [2017..2020] The Accelerate Team
-- License     : BSD3
--
-- Maintainer  : Trevor L. McDonell <trevor.mcdonell@gmail.com>
-- Stability   : experimental
-- Portability : non-portable (GHC extensions)
--

module Main where

import Data.Array.Accelerate.Test.NoFib
import Data.Array.Accelerate.LLVM.PTX
<<<<<<< HEAD
import Data.Array.Accelerate.Debug.Internal
=======
>>>>>>> 04d4d162

main :: IO ()
main = nofib runN
<|MERGE_RESOLUTION|>--- conflicted
+++ resolved
@@ -12,10 +12,6 @@
 
 import Data.Array.Accelerate.Test.NoFib
 import Data.Array.Accelerate.LLVM.PTX
-<<<<<<< HEAD
-import Data.Array.Accelerate.Debug.Internal
-=======
->>>>>>> 04d4d162
 
 main :: IO ()
 main = nofib runN
